--- conflicted
+++ resolved
@@ -580,14 +580,9 @@
         :param structured_config_mode: Specify how Structured Configs (DictConfigs backed by a dataclass) are handled.
             By default (`structured_config_mode=SCMode.DICT`) structured configs are converted to plain dicts.
             If `structured_config_mode=SCMode.DICT_CONFIG`, structured config nodes will remain as DictConfig.
-<<<<<<< HEAD
             If `structured_config_mode=SCMode.INSTANTIATE`, this function will instantiate structured configs
                (DictConfigs backed by a dataclass), by creating an instance of the underlying dataclass.
                See also OmegaConf.to_object.
-        :param exclude_structured_configs: (DEPRECATED) If true, do not convert structured configs.
-            Equivalent to `structured_config_mode=SCMode.DICT_CONFIG`.
-=======
->>>>>>> a83572f4
         :return: A dict or a list representing this config as a primitive container.
         """
         if not OmegaConf.is_config(cfg):
