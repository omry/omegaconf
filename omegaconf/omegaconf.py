"""OmegaConf module"""
import copy
import io
import os
import pathlib
import sys
import warnings
from collections import defaultdict
from contextlib import contextmanager
from enum import Enum
from textwrap import dedent
from typing import (
    IO,
    Any,
    Callable,
    Dict,
    Generator,
    List,
    Optional,
    Tuple,
    Type,
    Union,
    overload,
)

import yaml

from . import DictConfig, DictKeyType, ListConfig
from ._utils import (
    _ensure_container,
    _get_value,
    _make_hashable,
    format_and_raise,
    get_dict_key_value_types,
    get_list_element_type,
    get_omega_conf_dumper,
    get_type_of,
    is_attr_class,
    is_dataclass,
    is_dict_annotation,
    is_int,
    is_list_annotation,
    is_primitive_container,
    is_primitive_dict,
    is_primitive_list,
    is_structured_config,
    is_tuple_annotation,
    type_str,
)
from .base import Container, Node, SCMode
from .basecontainer import BaseContainer
from .errors import (
    ConfigKeyError,
    GrammarParseError,
    InterpolationResolutionError,
    MissingMandatoryValue,
    OmegaConfBaseException,
    UnsupportedInterpolationType,
    ValidationError,
)
from .grammar_parser import parse
from .nodes import (
    AnyNode,
    BooleanNode,
    EnumNode,
    FloatNode,
    IntegerNode,
    StringNode,
    ValueNode,
)

MISSING: Any = "???"

# A marker used:
# -  in OmegaConf.create() to differentiate between creating an empty {} DictConfig
#    and creating a DictConfig with None content
# - in env() to detect between no default value vs a default value set to None
_EMPTY_MARKER_ = object()

Resolver = Callable[..., Any]


def II(interpolation: str) -> Any:
    """
    Equivalent to ${interpolation}
    :param interpolation:
    :return: input ${node} with type Any
    """
    return "${" + interpolation + "}"


def SI(interpolation: str) -> Any:
    """
    Use this for String interpolation, for example "http://${host}:${port}"
    :param interpolation: interpolation string
    :return: input interpolation with type Any
    """
    return interpolation


def register_default_resolvers() -> None:
    def env(key: str, default: Any = _EMPTY_MARKER_) -> Any:
        try:
            val_str = os.environ[key]
        except KeyError:
            if default is not _EMPTY_MARKER_:
                return default
            else:
                raise ValidationError(f"Environment variable '{key}' not found")

        # We obtained a string from the environment variable: we try to parse it
        # using the grammar (as if it was a resolver argument), so that expressions
        # like numbers, booleans, lists and dictionaries can be properly evaluated.
        try:
            parse_tree = parse(
                val_str, parser_rule="singleElement", lexer_mode="VALUE_MODE"
            )
        except GrammarParseError:
            # Un-parsable as a resolver argument: keep the string unchanged.
            return val_str

        # Resolve the parse tree. We use an empty config for this, which means that
        # interpolations referring to other nodes will fail.
        empty_config = DictConfig({})
        try:
            val = empty_config.resolve_parse_tree(parse_tree)
        except InterpolationResolutionError as exc:
            raise InterpolationResolutionError(
                f"When attempting to resolve env variable '{key}', a node interpolation "
                f"caused the following exception: {exc}. Node interpolations are not "
                f"supported in environment variables: either remove them, or escape "
                f"them to keep them as a strings."
            )
        return _get_value(val)

    # Note that the `env` resolver does *NOT* use the cache.
    OmegaConf.register_new_resolver("env", env, use_cache=True)


class OmegaConf:
    """OmegaConf primary class"""

    def __init__(self) -> None:
        raise NotImplementedError("Use one of the static construction functions")

    @staticmethod
    def structured(
        obj: Any,
        parent: Optional[BaseContainer] = None,
        flags: Optional[Dict[str, bool]] = None,
    ) -> Any:
        return OmegaConf.create(obj, parent, flags)

    @staticmethod
    @overload
    def create(
        obj: str,
        parent: Optional[BaseContainer] = None,
        flags: Optional[Dict[str, bool]] = None,
    ) -> Union[DictConfig, ListConfig]:
        ...

    @staticmethod
    @overload
    def create(
        obj: Union[List[Any], Tuple[Any, ...]],
        parent: Optional[BaseContainer] = None,
        flags: Optional[Dict[str, bool]] = None,
    ) -> ListConfig:
        ...

    @staticmethod
    @overload
    def create(
        obj: DictConfig,
        parent: Optional[BaseContainer] = None,
        flags: Optional[Dict[str, bool]] = None,
    ) -> DictConfig:
        ...

    @staticmethod
    @overload
    def create(
        obj: ListConfig,
        parent: Optional[BaseContainer] = None,
        flags: Optional[Dict[str, bool]] = None,
    ) -> ListConfig:
        ...

    @staticmethod
    @overload
    def create(
        obj: Optional[Dict[Any, Any]] = None,
        parent: Optional[BaseContainer] = None,
        flags: Optional[Dict[str, bool]] = None,
    ) -> DictConfig:
        ...

    @staticmethod
    def create(  # noqa F811
        obj: Any = _EMPTY_MARKER_,
        parent: Optional[BaseContainer] = None,
        flags: Optional[Dict[str, bool]] = None,
    ) -> Union[DictConfig, ListConfig]:
        return OmegaConf._create_impl(
            obj=obj,
            parent=parent,
            flags=flags,
        )

    @staticmethod
    def _create_impl(  # noqa F811
        obj: Any = _EMPTY_MARKER_,
        parent: Optional[BaseContainer] = None,
        flags: Optional[Dict[str, bool]] = None,
    ) -> Union[DictConfig, ListConfig]:
        try:
            from ._utils import get_yaml_loader
            from .dictconfig import DictConfig
            from .listconfig import ListConfig

            if obj is _EMPTY_MARKER_:
                obj = {}
            if isinstance(obj, str):
                obj = yaml.load(obj, Loader=get_yaml_loader())
                if obj is None:
                    return OmegaConf.create({}, flags=flags)
                elif isinstance(obj, str):
                    return OmegaConf.create({obj: None}, flags=flags)
                else:
                    assert isinstance(obj, (list, dict))
                    return OmegaConf.create(obj, flags=flags)

            else:
                if (
                    is_primitive_dict(obj)
                    or OmegaConf.is_dict(obj)
                    or is_structured_config(obj)
                    or obj is None
                ):
                    if isinstance(obj, DictConfig):
                        key_type = obj._metadata.key_type
                        element_type = obj._metadata.element_type
                    else:
                        obj_type = OmegaConf.get_type(obj)
                        key_type, element_type = get_dict_key_value_types(obj_type)
                    return DictConfig(
                        content=obj,
                        parent=parent,
                        ref_type=Any,
                        key_type=key_type,
                        element_type=element_type,
                        flags=flags,
                    )
                elif is_primitive_list(obj) or OmegaConf.is_list(obj):
                    obj_type = OmegaConf.get_type(obj)
                    element_type = get_list_element_type(obj_type)
                    return ListConfig(
                        element_type=element_type,
                        ref_type=Any,
                        content=obj,
                        parent=parent,
                        flags=flags,
                    )
                else:
                    if isinstance(obj, type):
                        raise ValidationError(
                            f"Input class '{obj.__name__}' is not a structured config. "
                            "did you forget to decorate it as a dataclass?"
                        )
                    else:
                        raise ValidationError(
                            f"Object of unsupported type: '{type(obj).__name__}'"
                        )
        except OmegaConfBaseException as e:
            format_and_raise(node=None, key=None, value=None, msg=str(e), cause=e)
            assert False

    @staticmethod
    def load(file_: Union[str, pathlib.Path, IO[Any]]) -> Union[DictConfig, ListConfig]:
        from ._utils import get_yaml_loader

        if isinstance(file_, (str, pathlib.Path)):
            with io.open(os.path.abspath(file_), "r", encoding="utf-8") as f:
                obj = yaml.load(f, Loader=get_yaml_loader())
        elif getattr(file_, "read", None):
            obj = yaml.load(file_, Loader=get_yaml_loader())
        else:
            raise TypeError("Unexpected file type")

        if obj is not None and not isinstance(obj, (list, dict, str)):
            raise IOError(  # pragma: no cover
                f"Invalid loaded object type : {type(obj).__name__}"
            )

        ret: Union[DictConfig, ListConfig]
        if obj is None:
            ret = OmegaConf.create()
        else:
            ret = OmegaConf.create(obj)
        return ret

    @staticmethod
    def save(
        config: Any, f: Union[str, pathlib.Path, IO[Any]], resolve: bool = False
    ) -> None:
        """
        Save as configuration object to a file
        :param config: omegaconf.Config object (DictConfig or ListConfig).
        :param f: filename or file object
        :param resolve: True to save a resolved config (defaults to False)
        """
        if is_dataclass(config) or is_attr_class(config):
            config = OmegaConf.create(config)
        data = OmegaConf.to_yaml(config, resolve=resolve)
        if isinstance(f, (str, pathlib.Path)):
            with io.open(os.path.abspath(f), "w", encoding="utf-8") as file:
                file.write(data)
        elif hasattr(f, "write"):
            f.write(data)
            f.flush()
        else:
            raise TypeError("Unexpected file type")

    @staticmethod
    def from_cli(args_list: Optional[List[str]] = None) -> DictConfig:
        if args_list is None:
            # Skip program name
            args_list = sys.argv[1:]
        return OmegaConf.from_dotlist(args_list)

    @staticmethod
    def from_dotlist(dotlist: List[str]) -> DictConfig:
        """
        Creates config from the content sys.argv or from the specified args list of not None
        :param dotlist:
        :return:
        """
        conf = OmegaConf.create()
        conf.merge_with_dotlist(dotlist)
        return conf

    @staticmethod
    def merge(
        *configs: Union[
            DictConfig,
            ListConfig,
            Dict[DictKeyType, Any],
            List[Any],
            Tuple[Any, ...],
            Any,
        ],
    ) -> Union[ListConfig, DictConfig]:
        """
        Merge a list of previously created configs into a single one
        :param configs: Input configs
        :return: the merged config object.
        """
        assert len(configs) > 0
        target = copy.deepcopy(configs[0])
        target = _ensure_container(target)
        assert isinstance(target, (DictConfig, ListConfig))

        with flag_override(target, "readonly", False):
            target.merge_with(*configs[1:])
            turned_readonly = target._get_flag("readonly") is True

        if turned_readonly:
            OmegaConf.set_readonly(target, True)

        return target

    @staticmethod
    def unsafe_merge(
        *configs: Union[
            DictConfig,
            ListConfig,
            Dict[DictKeyType, Any],
            List[Any],
            Tuple[Any, ...],
            Any,
        ],
    ) -> Union[ListConfig, DictConfig]:
        """
        Merge a list of previously created configs into a single one
        This is much faster than OmegaConf.merge() as the input configs are not copied.
        However, the input configs must not be used after this operation as will become inconsistent.
        :param configs: Input configs
        :return: the merged config object.
        """
        assert len(configs) > 0
        target = configs[0]
        target = _ensure_container(target)
        assert isinstance(target, (DictConfig, ListConfig))

        with flag_override(
            target, ["readonly", "no_deepcopy_set_nodes"], [False, True]
        ):
            target.merge_with(*configs[1:])
            turned_readonly = target._get_flag("readonly") is True

        if turned_readonly:
            OmegaConf.set_readonly(target, True)

        return target

    @staticmethod
    def register_resolver(name: str, resolver: Resolver) -> None:
        # TODO re-enable warning message before 2.1 release (see also test_resolver_deprecated_behavior)
        # warnings.warn(
        #     dedent(
        #         """\
        #     register_resolver() is deprecated.
        #     See https://github.com/omry/omegaconf/issues/426 for migration instructions.
        #     """
        #     ),
        #     stacklevel=2,
        # )
        return OmegaConf.legacy_register_resolver(name, resolver)

    # This function will eventually be deprecated and removed.
    @staticmethod
    def legacy_register_resolver(name: str, resolver: Resolver) -> None:
        assert callable(resolver), "resolver must be callable"
        # noinspection PyProtectedMember
        assert (
            name not in BaseContainer._resolvers
        ), f"resolver {name} is already registered"

        def resolver_wrapper(
            config: BaseContainer,
            args: Tuple[Any, ...],
            args_str: Tuple[str, ...],
        ) -> Any:
            cache = OmegaConf.get_cache(config)[name]
            # "Un-escape " spaces and commas.
            args_unesc = [x.replace(r"\ ", " ").replace(r"\,", ",") for x in args_str]

            # Nested interpolations behave in a potentially surprising way with
            # legacy resolvers (they remain as strings, e.g., "${foo}"). If any
            # input looks like an interpolation we thus raise an exception.
            try:
                bad_arg = next(i for i in args_unesc if "${" in i)
            except StopIteration:
                pass
            else:
                raise ValueError(
                    f"Resolver '{name}' was called with argument '{bad_arg}' that appears "
                    f"to be an interpolation. Nested interpolations are not supported for "
                    f"resolvers registered with `[legacy_]register_resolver()`, please use "
                    f"`register_new_resolver()` instead (see "
                    f"https://github.com/omry/omegaconf/issues/426 for migration instructions)."
                )
            key = args
            val = cache[key] if key in cache else resolver(*args_unesc)
            cache[key] = val
            return val

        # noinspection PyProtectedMember
        BaseContainer._resolvers[name] = resolver_wrapper

    @staticmethod
    def register_new_resolver(
        name: str,
        resolver: Resolver,
        use_cache: Optional[bool] = True,
    ) -> None:
        """
        Register a resolver.

        :param name: Name of the resolver.
        :param resolver: Callable whose arguments are provided in the interpolation,
            e.g., with ${foo:x,0,${y.z}} these arguments are respectively "x" (str),
            0 (int) and the value of `y.z`.
        :param use_cache: Whether the resolver's outputs should be cached. The cache is
            based only on the list of arguments given in the interpolation, i.e., for a
            given list of arguments, the same value will always be returned.
        """
        assert callable(resolver), "resolver must be callable"
        # noinspection PyProtectedMember
        assert (
            name not in BaseContainer._resolvers
        ), "resolver {} is already registered".format(name)

        def resolver_wrapper(
            config: BaseContainer,
            args: Tuple[Any, ...],
            args_str: Tuple[str, ...],
        ) -> Any:
            if use_cache:
                cache = OmegaConf.get_cache(config)[name]
                hashable_key = _make_hashable(args)
                try:
                    return cache[hashable_key]
                except KeyError:
                    pass

            # Call resolver.
            ret = resolver(*args)
            if use_cache:
                cache[hashable_key] = ret
            return ret

        # noinspection PyProtectedMember
        BaseContainer._resolvers[name] = resolver_wrapper

    @staticmethod
    def get_resolver(
        name: str,
    ) -> Optional[Callable[[Container, Tuple[Any, ...], Tuple[str, ...]], Any]]:
        # noinspection PyProtectedMember
        return (
            BaseContainer._resolvers[name] if name in BaseContainer._resolvers else None
        )

    # noinspection PyProtectedMember
    @staticmethod
    def clear_resolvers() -> None:
        BaseContainer._resolvers = {}
        register_default_resolvers()

    @staticmethod
    def get_cache(conf: BaseContainer) -> Dict[str, Any]:
        return conf._metadata.resolver_cache

    @staticmethod
    def set_cache(conf: BaseContainer, cache: Dict[str, Any]) -> None:
        conf._metadata.resolver_cache = copy.deepcopy(cache)

    @staticmethod
    def clear_cache(conf: BaseContainer) -> None:
        OmegaConf.set_cache(conf, defaultdict(dict, {}))

    @staticmethod
    def copy_cache(from_config: BaseContainer, to_config: BaseContainer) -> None:
        OmegaConf.set_cache(to_config, OmegaConf.get_cache(from_config))

    @staticmethod
    def set_readonly(conf: Node, value: Optional[bool]) -> None:
        # noinspection PyProtectedMember
        conf._set_flag("readonly", value)

    @staticmethod
    def is_readonly(conf: Node) -> Optional[bool]:
        # noinspection PyProtectedMember
        return conf._get_flag("readonly")

    @staticmethod
    def set_struct(conf: Container, value: Optional[bool]) -> None:
        # noinspection PyProtectedMember
        conf._set_flag("struct", value)

    @staticmethod
    def is_struct(conf: Container) -> Optional[bool]:
        # noinspection PyProtectedMember
        return conf._get_flag("struct")

    @staticmethod
    def masked_copy(conf: DictConfig, keys: Union[str, List[str]]) -> DictConfig:
        """
        Create a masked copy of of this config that contains a subset of the keys
        :param conf: DictConfig object
        :param keys: keys to preserve in the copy
        :return:
        """
        from .dictconfig import DictConfig

        if not isinstance(conf, DictConfig):
            raise ValueError("masked_copy is only supported for DictConfig")

        if isinstance(keys, str):
            keys = [keys]
        content = {key: value for key, value in conf.items_ex(resolve=False, keys=keys)}
        return DictConfig(content=content)

    @staticmethod
    def to_container(
        cfg: Any,
        *,
        resolve: bool = False,
        enum_to_str: bool = False,
<<<<<<< HEAD
        exclude_structured_configs: bool = False,
        instantiate: bool = False,
=======
        structured_config_mode: SCMode = SCMode.DICT,
        exclude_structured_configs: Optional[bool] = None,
>>>>>>> d46d0589
    ) -> Union[Dict[DictKeyType, Any], List[Any], None, str]:
        """
        Resursively converts an OmegaConf config to a primitive container (dict or list).
        :param cfg: the config to convert
        :param resolve: True to resolve all values
<<<<<<< HEAD
        :param enum_to_str: True to convert Enum values to strings
        :param exclude_structured_configs: If True, do not convert Structured Configs
               (DictConfigs backed by a dataclass)
        :param instantiate: If True, this function will instantiate structured configs
               (DictConfigs backed by a dataclass), by creating an instance
               of the underlying dataclass. See also OmegaConf.to_object.
=======
        :param enum_to_str: True to convert Enum keys and values to strings
        :param structured_config_mode: Specify how Structured Configs (DictConfigs backed by a dataclass) are handled.
            By default (`structured_config_mode=SCMode.DICT`) structured configs are converted to plain dicts.
            If `structured_config_mode=SCMode.DICT_CONFIG`, structured config nodes will remain as DictConfig.
        :param exclude_structured_configs: (DEPRECATED) If true, do not convert structured configs.
            Equivalent to `structured_config_mode=SCMode.DICT_CONFIG`.
>>>>>>> d46d0589
        :return: A dict or a list representing this config as a primitive container.
        """
        if exclude_structured_configs is not None:
            warnings.warn(
                dedent(
                    """\
                The exclude_structured_configs argument to to_container is deprecated.
                See https://github.com/omry/omegaconf/issues/548 for migration instructions.
                """
                ),
                UserWarning,
                stacklevel=2,
            )
            if exclude_structured_configs is True:
                structured_config_mode = SCMode.DICT_CONFIG
        if not OmegaConf.is_config(cfg):
            raise ValueError(
                f"Input cfg is not an OmegaConf config object ({type_str(type(cfg))})"
            )

        return BaseContainer._to_content(
            cfg,
            resolve=resolve,
            enum_to_str=enum_to_str,
<<<<<<< HEAD
            exclude_structured_configs=exclude_structured_configs,
            instantiate=instantiate,
        )

    @staticmethod
    def to_object(
        cfg: Any,
        *,
        resolve: bool = True,
        enum_to_str: bool = False,
    ) -> Union[Dict[DictKeyType, Any], List[Any], None, str, Any]:
        """
        Resursively converts an OmegaConf config to a primitive container (dict or list).
        Any DictConfig objects backed by dataclasses or attrs classes are instantiated
        as instances of those backing classes.

        This is an alias for OmegaConf.to_container(..., exclude_structured_configs=Flase, instantiate=True)

        :param cfg: the config to convert
        :param resolve: True to resolve all values
        :param enum_to_str: True to convert Enum values to strings
        :return: A dict or a list or dataclass representing this config.
        """
        return OmegaConf.to_container(
            cfg=cfg,
            resolve=resolve,
            enum_to_str=enum_to_str,
            exclude_structured_configs=False,
            instantiate=True,
=======
            structured_config_mode=structured_config_mode,
>>>>>>> d46d0589
        )

    @staticmethod
    def is_missing(cfg: Any, key: DictKeyType) -> bool:
        assert isinstance(cfg, Container)
        try:
            node = cfg._get_node(key)
            if node is None:
                return False
            assert isinstance(node, Node)
            return node._is_missing()
        except (UnsupportedInterpolationType, KeyError, AttributeError):
            return False

    @staticmethod
    def is_optional(obj: Any, key: Optional[Union[int, str]] = None) -> bool:
        if key is not None:
            assert isinstance(obj, Container)
            obj = obj._get_node(key)
        if isinstance(obj, Node):
            return obj._is_optional()
        else:
            return True

    @staticmethod
    def is_none(obj: Any, key: Optional[Union[int, DictKeyType]] = None) -> bool:
        if key is not None:
            assert isinstance(obj, Container)
            obj = obj._get_node(key)
        if isinstance(obj, Node):
            return obj._is_none()
        else:
            return obj is None

    @staticmethod
    def is_interpolation(node: Any, key: Optional[Union[int, str]] = None) -> bool:
        if key is not None:
            assert isinstance(node, Container)
            target = node._get_node(key)
        else:
            target = node
        if target is not None:
            assert isinstance(target, Node)
            return target._is_interpolation()
        return False

    @staticmethod
    def is_list(obj: Any) -> bool:
        from . import ListConfig

        return isinstance(obj, ListConfig)

    @staticmethod
    def is_dict(obj: Any) -> bool:
        from . import DictConfig

        return isinstance(obj, DictConfig)

    @staticmethod
    def is_config(obj: Any) -> bool:
        from . import Container

        return isinstance(obj, Container)

    @staticmethod
    def get_type(obj: Any, key: Optional[str] = None) -> Optional[Type[Any]]:
        if key is not None:
            c = obj._get_node(key)
        else:
            c = obj
        return OmegaConf._get_obj_type(c)

    @staticmethod
    def _get_obj_type(c: Any) -> Optional[Type[Any]]:
        if is_structured_config(c):
            return get_type_of(c)
        elif c is None:
            return None
        elif isinstance(c, DictConfig):
            if c._is_none():
                return None
            elif c._is_missing():
                return None
            else:
                if is_structured_config(c._metadata.object_type):
                    return c._metadata.object_type
                else:
                    return dict
        elif isinstance(c, ListConfig):
            return list
        elif isinstance(c, ValueNode):
            return type(c._value())
        elif isinstance(c, dict):
            return dict
        elif isinstance(c, (list, tuple)):
            return list
        else:
            return get_type_of(c)

    @staticmethod
    def select(
        cfg: Container,
        key: str,
        *,
        default: Any = _EMPTY_MARKER_,
        throw_on_resolution_failure: bool = True,
        throw_on_missing: bool = False,
    ) -> Any:
        try:
            try:
                _root, _last_key, value = cfg._select_impl(
                    key,
                    throw_on_missing=throw_on_missing,
                    throw_on_resolution_failure=throw_on_resolution_failure,
                )
            except (ConfigKeyError, InterpolationResolutionError):
                if default is not _EMPTY_MARKER_:
                    return default
                else:
                    raise

            if (
                _root is not None
                and _last_key is not None
                and _last_key not in _root
                and default is not _EMPTY_MARKER_
            ):
                return default

            if value is not None and value._is_missing():
                return None

            return _get_value(value)
        except Exception as e:
            format_and_raise(node=cfg, key=key, value=None, cause=e, msg=str(e))

    @staticmethod
    def update(
        cfg: Container, key: str, value: Any = None, merge: Optional[bool] = None
    ) -> None:
        """
        Updates a dot separated key sequence to a value

        :param cfg: input config to update
        :param key: key to update (can be a dot separated path)
        :param value: value to set, if value if a list or a dict it will be merged or set
            depending on merge_config_values
        :param merge: If value is a dict or a list, True for merge, False for set.
            True to merge
            False to set
            None (default) : deprecation warning and default to False
        """

        if merge is None:
            warnings.warn(
                dedent(
                    """\
                update() merge flag is is not specified, defaulting to False.
                For more details, see https://github.com/omry/omegaconf/issues/367"""
                ),
                category=UserWarning,
                stacklevel=1,
            )
            merge = False

        split = key.split(".")
        root = cfg
        for i in range(len(split) - 1):
            k = split[i]
            # if next_root is a primitive (string, int etc) replace it with an empty map
            next_root, key_ = _select_one(root, k, throw_on_missing=False)
            if not isinstance(next_root, Container):
                root[key_] = {}
            root = root[key_]

        last = split[-1]

        assert isinstance(
            root, Container
        ), f"Unexpected type for root : {type(root).__name__}"

        last_key: Union[str, int] = last
        if isinstance(root, ListConfig):
            last_key = int(last)

        if merge and (OmegaConf.is_config(value) or is_primitive_container(value)):
            assert isinstance(root, BaseContainer)
            node = root._get_node(last_key)
            if OmegaConf.is_config(node):
                assert isinstance(node, BaseContainer)
                node.merge_with(value)
                return

        if OmegaConf.is_dict(root):
            assert isinstance(last_key, str)
            root.__setattr__(last_key, value)
        elif OmegaConf.is_list(root):
            assert isinstance(last_key, int)
            root.__setitem__(last_key, value)
        else:
            assert False

    @staticmethod
    def to_yaml(cfg: Any, *, resolve: bool = False, sort_keys: bool = False) -> str:
        """
        returns a yaml dump of this config object.
        :param cfg: Config object, Structured Config type or instance
        :param resolve: if True, will return a string with the interpolations resolved, otherwise
        interpolations are preserved
        :param sort_keys: If True, will print dict keys in sorted order. default False.
        :return: A string containing the yaml representation.
        """
        cfg = _ensure_container(cfg)
        container = OmegaConf.to_container(cfg, resolve=resolve, enum_to_str=True)
        return yaml.dump(  # type: ignore
            container,
            default_flow_style=False,
            allow_unicode=True,
            sort_keys=sort_keys,
            Dumper=get_omega_conf_dumper(),
        )


# register all default resolvers
register_default_resolvers()


@contextmanager
def flag_override(
    config: Node,
    names: Union[List[str], str],
    values: Union[List[Optional[bool]], Optional[bool]],
) -> Generator[Node, None, None]:

    if isinstance(names, str):
        names = [names]
    if values is None or isinstance(values, bool):
        values = [values]

    prev_states = [config._get_flag(name) for name in names]

    try:
        config._set_flag(names, values)
        yield config
    finally:
        config._set_flag(names, prev_states)


@contextmanager
def read_write(config: Node) -> Generator[Node, None, None]:
    prev_state = config._get_node_flag("readonly")
    try:
        OmegaConf.set_readonly(config, False)
        yield config
    finally:
        OmegaConf.set_readonly(config, prev_state)


@contextmanager
def open_dict(config: Container) -> Generator[Container, None, None]:
    prev_state = config._get_node_flag("struct")
    try:
        OmegaConf.set_struct(config, False)
        yield config
    finally:
        OmegaConf.set_struct(config, prev_state)


# === private === #


def _node_wrap(
    type_: Any,
    parent: Optional[BaseContainer],
    is_optional: bool,
    value: Any,
    key: Any,
    ref_type: Any = Any,
) -> Node:
    node: Node
    is_dict = is_primitive_dict(value) or is_dict_annotation(type_)
    is_list = (
        type(value) in (list, tuple)
        or is_list_annotation(type_)
        or is_tuple_annotation(type_)
    )
    if is_dict:
        key_type, element_type = get_dict_key_value_types(type_)
        node = DictConfig(
            content=value,
            key=key,
            parent=parent,
            ref_type=type_,
            is_optional=is_optional,
            key_type=key_type,
            element_type=element_type,
        )
    elif is_list:
        element_type = get_list_element_type(type_)
        node = ListConfig(
            content=value,
            key=key,
            parent=parent,
            is_optional=is_optional,
            element_type=element_type,
            ref_type=ref_type,
        )
    elif is_structured_config(type_) or is_structured_config(value):
        key_type, element_type = get_dict_key_value_types(value)
        node = DictConfig(
            ref_type=type_,
            is_optional=is_optional,
            content=value,
            key=key,
            parent=parent,
            key_type=key_type,
            element_type=element_type,
        )
    elif type_ == Any or type_ is None:
        node = AnyNode(value=value, key=key, parent=parent, is_optional=is_optional)
    elif issubclass(type_, Enum):
        node = EnumNode(
            enum_type=type_,
            value=value,
            key=key,
            parent=parent,
            is_optional=is_optional,
        )
    elif type_ == int:
        node = IntegerNode(value=value, key=key, parent=parent, is_optional=is_optional)
    elif type_ == float:
        node = FloatNode(value=value, key=key, parent=parent, is_optional=is_optional)
    elif type_ == bool:
        node = BooleanNode(value=value, key=key, parent=parent, is_optional=is_optional)
    elif type_ == str:
        node = StringNode(value=value, key=key, parent=parent, is_optional=is_optional)
    else:
        if parent is not None and parent._get_flag("allow_objects") is True:
            node = AnyNode(value=value, key=key, parent=parent, is_optional=is_optional)
        else:
            raise ValidationError(f"Unexpected object type : {type_str(type_)}")
    return node


def _maybe_wrap(
    ref_type: Any,
    key: Any,
    value: Any,
    is_optional: bool,
    parent: Optional[BaseContainer],
) -> Node:
    # if already a node, update key and parent and return as is.
    # NOTE: that this mutate the input node!
    if isinstance(value, Node):
        value._set_key(key)
        value._set_parent(parent)
        return value
    else:
        return _node_wrap(
            type_=ref_type,
            parent=parent,
            is_optional=is_optional,
            value=value,
            key=key,
            ref_type=ref_type,
        )


def _select_one(
    c: Container, key: str, throw_on_missing: bool, throw_on_type_error: bool = True
) -> Tuple[Optional[Node], Union[str, int]]:
    from .dictconfig import DictConfig
    from .listconfig import ListConfig

    ret_key: Union[str, int] = key
    assert isinstance(c, (DictConfig, ListConfig)), f"Unexpected type : {c}"
    if isinstance(c, DictConfig):
        assert isinstance(ret_key, str)
        val = c._get_node(ret_key, validate_access=False)
    elif isinstance(c, ListConfig):
        assert isinstance(ret_key, str)
        if not is_int(ret_key):
            if throw_on_type_error:
                raise TypeError(
                    f"Index '{ret_key}' ({type(ret_key).__name__}) is not an int"
                )
            else:
                val = None
        else:
            ret_key = int(ret_key)
            if ret_key < 0 or ret_key + 1 > len(c):
                val = None
            else:
                val = c._get_node(ret_key)
    else:
        assert False

    if val is not None:
        assert isinstance(val, Node)
        if val._is_missing():
            if throw_on_missing:
                raise MissingMandatoryValue(
                    f"Missing mandatory value : {c._get_full_key(ret_key)}"
                )
            else:
                return val, ret_key

    assert val is None or isinstance(val, Node)
    return val, ret_key<|MERGE_RESOLUTION|>--- conflicted
+++ resolved
@@ -579,33 +579,22 @@
         *,
         resolve: bool = False,
         enum_to_str: bool = False,
-<<<<<<< HEAD
-        exclude_structured_configs: bool = False,
-        instantiate: bool = False,
-=======
         structured_config_mode: SCMode = SCMode.DICT,
         exclude_structured_configs: Optional[bool] = None,
->>>>>>> d46d0589
     ) -> Union[Dict[DictKeyType, Any], List[Any], None, str]:
         """
         Resursively converts an OmegaConf config to a primitive container (dict or list).
         :param cfg: the config to convert
         :param resolve: True to resolve all values
-<<<<<<< HEAD
-        :param enum_to_str: True to convert Enum values to strings
-        :param exclude_structured_configs: If True, do not convert Structured Configs
-               (DictConfigs backed by a dataclass)
-        :param instantiate: If True, this function will instantiate structured configs
-               (DictConfigs backed by a dataclass), by creating an instance
-               of the underlying dataclass. See also OmegaConf.to_object.
-=======
         :param enum_to_str: True to convert Enum keys and values to strings
         :param structured_config_mode: Specify how Structured Configs (DictConfigs backed by a dataclass) are handled.
             By default (`structured_config_mode=SCMode.DICT`) structured configs are converted to plain dicts.
             If `structured_config_mode=SCMode.DICT_CONFIG`, structured config nodes will remain as DictConfig.
+            If `structured_config_mode=SCMode.INSTANTIATE`, this function will instantiate structured configs
+               (DictConfigs backed by a dataclass), by creating an instance of the underlying dataclass.
+               See also OmegaConf.to_object.
         :param exclude_structured_configs: (DEPRECATED) If true, do not convert structured configs.
             Equivalent to `structured_config_mode=SCMode.DICT_CONFIG`.
->>>>>>> d46d0589
         :return: A dict or a list representing this config as a primitive container.
         """
         if exclude_structured_configs is not None:
@@ -630,9 +619,7 @@
             cfg,
             resolve=resolve,
             enum_to_str=enum_to_str,
-<<<<<<< HEAD
-            exclude_structured_configs=exclude_structured_configs,
-            instantiate=instantiate,
+            structured_config_mode=structured_config_mode,
         )
 
     @staticmethod
@@ -647,7 +634,7 @@
         Any DictConfig objects backed by dataclasses or attrs classes are instantiated
         as instances of those backing classes.
 
-        This is an alias for OmegaConf.to_container(..., exclude_structured_configs=Flase, instantiate=True)
+        This is an alias for OmegaConf.to_container(..., resolve=True, structured_config_mode=SCMode.INSTANTIATE)
 
         :param cfg: the config to convert
         :param resolve: True to resolve all values
@@ -658,11 +645,7 @@
             cfg=cfg,
             resolve=resolve,
             enum_to_str=enum_to_str,
-            exclude_structured_configs=False,
-            instantiate=True,
-=======
-            structured_config_mode=structured_config_mode,
->>>>>>> d46d0589
+            structured_config_mode=SCMode.INSTANTIATE,
         )
 
     @staticmethod
