import copy
import os
import re
import string
import sys
from enum import Enum
from textwrap import dedent
from typing import Any, Dict, List, Optional, Tuple, Type, Union, get_type_hints

import yaml

from .errors import (
    ConfigIndexError,
    ConfigTypeError,
    ConfigValueError,
    OmegaConfBaseException,
    ValidationError,
)
from .grammar_parser import SIMPLE_INTERPOLATION_PATTERN, parse

try:
    import dataclasses

except ImportError:  # pragma: no cover
    dataclasses = None  # type: ignore # pragma: no cover

try:
    import attr

except ImportError:  # pragma: no cover
    attr = None  # type: ignore # pragma: no cover


# Regexprs to match key paths like: a.b, a[b], ..a[c].d, etc.
# We begin by matching the head (in these examples: a, a, ..a).
# This can be read as "dots followed by any character but `.` or `[`"
# Note that a key starting with brackets, like [a], is purposedly *not*
# matched here and will instead be handled in the next regex below (this
# is to keep this regex simple).
KEY_PATH_HEAD = re.compile(r"(\.)*[^.[]*")
# Then we match other keys. The following expression matches one key and can
# be read as a choice between two syntaxes:
#   - `.` followed by anything except `.` or `[` (ex: .b, .d)
#   - `[` followed by anything then `]` (ex: [b], [c])
KEY_PATH_OTHER = re.compile(r"\.([^.[]*)|\[(.*?)\]")


# source: https://yaml.org/type/bool.html
YAML_BOOL_TYPES = [
    "y",
    "Y",
    "yes",
    "Yes",
    "YES",
    "n",
    "N",
    "no",
    "No",
    "NO",
    "true",
    "True",
    "TRUE",
    "false",
    "False",
    "FALSE",
    "on",
    "On",
    "ON",
    "off",
    "Off",
    "OFF",
]


class Marker:
    def __init__(self, desc: str):
        self.desc = desc

    def __repr__(self) -> str:
        return self.desc


# To be used as default value when `None` is not an option.
_DEFAULT_MARKER_: Any = Marker("_DEFAULT_MARKER_")


class OmegaConfDumper(yaml.Dumper):  # type: ignore
    str_representer_added = False

    @staticmethod
    def str_representer(dumper: yaml.Dumper, data: str) -> yaml.ScalarNode:
        with_quotes = yaml_is_bool(data) or is_int(data) or is_float(data)
        return dumper.represent_scalar(
            yaml.resolver.BaseResolver.DEFAULT_SCALAR_TAG,
            data,
            style=("'" if with_quotes else None),
        )


def get_omega_conf_dumper() -> Type[OmegaConfDumper]:
    if not OmegaConfDumper.str_representer_added:
        OmegaConfDumper.add_representer(str, OmegaConfDumper.str_representer)
        OmegaConfDumper.str_representer_added = True
    return OmegaConfDumper


def yaml_is_bool(b: str) -> bool:
    return b in YAML_BOOL_TYPES


def get_yaml_loader() -> Any:
    class OmegaConfLoader(yaml.SafeLoader):  # type: ignore
        def construct_mapping(self, node: yaml.Node, deep: bool = False) -> Any:
            keys = set()
            for key_node, value_node in node.value:
                if key_node.tag != yaml.resolver.BaseResolver.DEFAULT_SCALAR_TAG:
                    continue
                if key_node.value in keys:
                    raise yaml.constructor.ConstructorError(
                        "while constructing a mapping",
                        node.start_mark,
                        f"found duplicate key {key_node.value}",
                        key_node.start_mark,
                    )
                keys.add(key_node.value)
            return super().construct_mapping(node, deep=deep)

    loader = OmegaConfLoader
    loader.add_implicit_resolver(
        "tag:yaml.org,2002:float",
        re.compile(
            """^(?:
         [-+]?(?:[0-9][0-9_]*)\\.[0-9_]*(?:[eE][-+]?[0-9]+)?
        |[-+]?(?:[0-9][0-9_]*)(?:[eE][-+]?[0-9]+)
        |\\.[0-9_]+(?:[eE][-+][0-9]+)?
        |[-+]?[0-9][0-9_]*(?::[0-5]?[0-9])+\\.[0-9_]*
        |[-+]?\\.(?:inf|Inf|INF)
        |\\.(?:nan|NaN|NAN))$""",
            re.X,
        ),
        list("-+0123456789."),
    )
    loader.yaml_implicit_resolvers = {
        key: [
            (tag, regexp)
            for tag, regexp in resolvers
            if tag != "tag:yaml.org,2002:timestamp"
        ]
        for key, resolvers in loader.yaml_implicit_resolvers.items()
    }
    return loader


def _get_class(path: str) -> type:
    from importlib import import_module

    module_path, _, class_name = path.rpartition(".")
    mod = import_module(module_path)
    try:
        klass: type = getattr(mod, class_name)
    except AttributeError:
        raise ImportError(f"Class {class_name} is not in module {module_path}")
    return klass


def _is_union(type_: Any) -> bool:
    return getattr(type_, "__origin__", None) is Union


def _resolve_optional(type_: Any) -> Tuple[bool, Any]:
    if getattr(type_, "__origin__", None) is Union:
        args = type_.__args__
        if len(args) == 2 and args[1] == type(None):  # noqa E721
            return True, args[0]
    if type_ is Any:
        return True, Any

    return False, type_


def _resolve_forward(type_: Type[Any], module: str) -> Type[Any]:
    import typing  # lgtm [py/import-and-import-from]

    forward = typing.ForwardRef if hasattr(typing, "ForwardRef") else typing._ForwardRef  # type: ignore
    if type(type_) is forward:
        return _get_class(f"{module}.{type_.__forward_arg__}")
    else:
        if is_dict_annotation(type_):
            kt, vt = get_dict_key_value_types(type_)
            if kt is not None:
                kt = _resolve_forward(kt, module=module)
            if vt is not None:
                vt = _resolve_forward(vt, module=module)
            return Dict[kt, vt]  # type: ignore
        if is_list_annotation(type_):
            et = get_list_element_type(type_)
            if et is not None:
                et = _resolve_forward(et, module=module)
            return List[et]  # type: ignore

        return type_


<<<<<<< HEAD
def extract_dict_subclass_data(obj: Any, parent: Any) -> Optional[Dict[str, Any]]:
    """Check if obj is an instance of a subclass of Dict. If so, extract the Dict keys/values."""
    from omegaconf.omegaconf import _maybe_wrap

    if isinstance(obj, type):
        return None

    obj_type = type(obj)
    if is_dict_subclass(obj_type):
        dict_subclass_data = {}
        key_type, element_type = get_dict_key_value_types(obj_type)
        for name, value in obj.items():
            is_optional, type_ = _resolve_optional(element_type)
            type_ = _resolve_forward(type_, obj.__module__)
            try:
                dict_subclass_data[name] = _maybe_wrap(
                    ref_type=type_,
                    is_optional=is_optional,
                    key=name,
                    value=value,
                    parent=parent,
                )
            except ValidationError as ex:
                format_and_raise(
                    node=None, key=name, value=value, cause=ex, msg=str(ex)
                )
        return dict_subclass_data

    return None
=======
def get_attr_class_field_names(obj: Any) -> List[str]:
    is_type = isinstance(obj, type)
    obj_type = obj if is_type else type(obj)
    return list(attr.fields_dict(obj_type))
>>>>>>> 9d124127


def get_attr_data(obj: Any, allow_objects: Optional[bool] = None) -> Dict[str, Any]:
    from omegaconf.omegaconf import OmegaConf, _maybe_wrap

    flags = {"allow_objects": allow_objects} if allow_objects is not None else {}
    dummy_parent = OmegaConf.create(flags=flags)
    from omegaconf import MISSING

    d = {}
    is_type = isinstance(obj, type)
    obj_type = obj if is_type else type(obj)
    for name, attrib in attr.fields_dict(obj_type).items():
        is_optional, type_ = _resolve_optional(attrib.type)
        type_ = _resolve_forward(type_, obj.__module__)
        if not is_type:
            value = getattr(obj, name)
        else:
            value = attrib.default
            if value == attr.NOTHING:
                value = MISSING
        if _is_union(type_):
            e = ConfigValueError(
                f"Union types are not supported:\n{name}: {type_str(type_)}"
            )
            format_and_raise(node=None, key=None, value=value, cause=e, msg=str(e))

        try:
            d[name] = _maybe_wrap(
                ref_type=type_,
                is_optional=is_optional,
                key=name,
                value=value,
                parent=dummy_parent,
            )
        except ValidationError as ex:
            format_and_raise(node=None, key=name, value=value, cause=ex, msg=str(ex))
        d[name]._set_parent(None)
    dict_subclass_data = extract_dict_subclass_data(obj=obj, parent=dummy_parent)
    if dict_subclass_data is not None:
        d.update(dict_subclass_data)
    return d


def get_dataclass_field_names(obj: Any) -> List[str]:
    return [field.name for field in dataclasses.fields(obj)]


def get_dataclass_data(
    obj: Any, allow_objects: Optional[bool] = None
) -> Dict[str, Any]:
    from omegaconf.omegaconf import MISSING, OmegaConf, _maybe_wrap

    flags = {"allow_objects": allow_objects} if allow_objects is not None else {}
    dummy_parent = OmegaConf.create({}, flags=flags)
    d = {}
    obj_type = get_type_of(obj)
    resolved_hints = get_type_hints(obj_type)
    for field in dataclasses.fields(obj):
        name = field.name
        is_optional, type_ = _resolve_optional(resolved_hints[field.name])
        type_ = _resolve_forward(type_, obj.__module__)

        if hasattr(obj, name):
            value = getattr(obj, name)
            if value == dataclasses.MISSING:
                value = MISSING
        else:
            if field.default_factory == dataclasses.MISSING:  # type: ignore
                value = MISSING
            else:
                value = field.default_factory()  # type: ignore

        if _is_union(type_):
            e = ConfigValueError(
                f"Union types are not supported:\n{name}: {type_str(type_)}"
            )
            format_and_raise(node=None, key=None, value=value, cause=e, msg=str(e))
        try:
            d[name] = _maybe_wrap(
                ref_type=type_,
                is_optional=is_optional,
                key=name,
                value=value,
                parent=dummy_parent,
            )
        except ValidationError as ex:
            format_and_raise(node=None, key=name, value=value, cause=ex, msg=str(ex))
        d[name]._set_parent(None)
    dict_subclass_data = extract_dict_subclass_data(obj=obj, parent=dummy_parent)
    if dict_subclass_data is not None:
        d.update(dict_subclass_data)
    return d


def is_dataclass(obj: Any) -> bool:
    from omegaconf.base import Node

    if dataclasses is None or isinstance(obj, Node):
        return False
    return dataclasses.is_dataclass(obj)


def is_attr_class(obj: Any) -> bool:
    from omegaconf.base import Node

    if attr is None or isinstance(obj, Node):
        return False
    return attr.has(obj)


def is_structured_config(obj: Any) -> bool:
    return is_attr_class(obj) or is_dataclass(obj)


def is_dataclass_frozen(type_: Any) -> bool:
    return type_.__dataclass_params__.frozen  # type: ignore


def is_attr_frozen(type_: type) -> bool:
    # This is very hacky and probably fragile as well.
    # Unfortunately currently there isn't an official API in attr that can detect that.
    # noinspection PyProtectedMember
    return type_.__setattr__ == attr._make._frozen_setattrs  # type: ignore


def get_type_of(class_or_object: Any) -> Type[Any]:
    type_ = class_or_object
    if not isinstance(type_, type):
        type_ = type(class_or_object)
    assert isinstance(type_, type)
    return type_


def is_structured_config_frozen(obj: Any) -> bool:
    type_ = get_type_of(obj)

    if is_dataclass(type_):
        return is_dataclass_frozen(type_)
    if is_attr_class(type_):
        return is_attr_frozen(type_)
    return False


def get_structured_config_field_names(obj: Any) -> List[str]:
    if is_dataclass(obj):
        return get_dataclass_field_names(obj)
    elif is_attr_class(obj):
        return get_attr_class_field_names(obj)
    else:
        raise ValueError(f"Unsupported type: {type(obj).__name__}")


def get_structured_config_data(
    obj: Any, allow_objects: Optional[bool] = None
) -> Dict[str, Any]:
    if is_dataclass(obj):
        return get_dataclass_data(obj, allow_objects=allow_objects)
    elif is_attr_class(obj):
        return get_attr_data(obj, allow_objects=allow_objects)
    else:
        raise ValueError(f"Unsupported type: {type(obj).__name__}")


class ValueKind(Enum):
    VALUE = 0
    MANDATORY_MISSING = 1
    INTERPOLATION = 2


def _is_missing_value(value: Any) -> bool:
    from omegaconf import Node

    if isinstance(value, Node):
        value = value._value()
    return _is_missing_literal(value)


def _is_missing_literal(value: Any) -> bool:
    # Uses literal '???' instead of the MISSING const for performance reasons.
    return isinstance(value, str) and value == "???"


def _is_none(
    value: Any, resolve: bool = False, throw_on_resolution_failure: bool = True
) -> bool:
    from omegaconf import Node

    if not isinstance(value, Node):
        return value is None

    if resolve:
        value = value._maybe_dereference_node(
            throw_on_resolution_failure=throw_on_resolution_failure
        )
        if not throw_on_resolution_failure and value is None:
            # Resolution failure: consider that it is *not* None.
            return False
        assert isinstance(value, Node)

    return value._is_none()


def get_value_kind(
    value: Any, strict_interpolation_validation: bool = False
) -> ValueKind:
    """
    Determine the kind of a value
    Examples:
    VALUE: "10", "20", True
    MANDATORY_MISSING: "???"
    INTERPOLATION: "${foo.bar}", "${foo.${bar}}", "${foo:bar}", "[${foo}, ${bar}]",
                   "ftp://${host}/path", "${foo:${bar}, [true], {'baz': ${baz}}}"

    :param value: Input to classify.
    :param strict_interpolation_validation: If `True`, then when `value` is a string
        containing "${", it is parsed to validate the interpolation syntax. If `False`,
        this parsing step is skipped: this is more efficient, but will not detect errors.
    """

    if _is_missing_value(value):
        return ValueKind.MANDATORY_MISSING

    value = _get_value(value)

    # We identify potential interpolations by the presence of "${" in the string.
    # Note that escaped interpolations (ex: "esc: \${bar}") are identified as
    # interpolations: this is intended, since they must be processed as interpolations
    # for the string to be properly un-escaped.
    # Keep in mind that invalid interpolations will only be detected when
    # `strict_interpolation_validation` is True.
    if isinstance(value, str) and "${" in value:
        if strict_interpolation_validation:
            # First try the cheap regex matching that detects common interpolations.
            if SIMPLE_INTERPOLATION_PATTERN.match(value) is None:
                # If no match, do the more expensive grammar parsing to detect errors.
                parse(value)
        return ValueKind.INTERPOLATION
    else:
        return ValueKind.VALUE


# DEPRECATED: remove in 2.2
def is_bool(st: str) -> bool:
    st = str.lower(st)
    return st == "true" or st == "false"


def is_float(st: str) -> bool:
    try:
        float(st)
        return True
    except ValueError:
        return False


def is_int(st: str) -> bool:
    try:
        int(st)
        return True
    except ValueError:
        return False


# DEPRECATED: remove in 2.2
def decode_primitive(s: str) -> Any:
    if is_bool(s):
        return str.lower(s) == "true"

    if is_int(s):
        return int(s)

    if is_float(s):
        return float(s)

    return s


def is_primitive_list(obj: Any) -> bool:
    from .base import Container

    return not isinstance(obj, Container) and isinstance(obj, (list, tuple))


def is_primitive_dict(obj: Any) -> bool:
    t = get_type_of(obj)
    return t is dict


def is_dict_annotation(type_: Any) -> bool:
    origin = getattr(type_, "__origin__", None)
    if sys.version_info < (3, 7, 0):
        return origin is Dict or type_ is Dict  # pragma: no cover
    else:  # pragma: no cover
        # type_dict is a bit hard to detect.
        # this support is tentative, if it eventually causes issues in other areas it may be dropped.
        typed_dict = hasattr(type_, "__base__") and type_.__base__ == dict
        return origin is dict or typed_dict


def is_list_annotation(type_: Any) -> bool:
    origin = getattr(type_, "__origin__", None)
    if sys.version_info < (3, 7, 0):
        return origin is List or type_ is List  # pragma: no cover
    else:
        return origin is list  # pragma: no cover


def is_tuple_annotation(type_: Any) -> bool:
    origin = getattr(type_, "__origin__", None)
    if sys.version_info < (3, 7, 0):
        return origin is Tuple or type_ is Tuple  # pragma: no cover
    else:
        return origin is tuple  # pragma: no cover


def is_dict_subclass(type_: Any) -> bool:
    return type_ is not None and isinstance(type_, type) and issubclass(type_, Dict)


def is_dict(obj: Any) -> bool:
    return is_primitive_dict(obj) or is_dict_annotation(obj) or is_dict_subclass(obj)


def is_primitive_container(obj: Any) -> bool:
    return is_primitive_list(obj) or is_primitive_dict(obj)


def get_list_element_type(ref_type: Optional[Type[Any]]) -> Any:
    args = getattr(ref_type, "__args__", None)
    if ref_type is not List and args is not None and args[0]:
        element_type = args[0]
    else:
        element_type = Any
    return element_type


def get_dict_key_value_types(ref_type: Any) -> Tuple[Any, Any]:
    args = getattr(ref_type, "__args__", None)
    if args is None:
        bases = getattr(ref_type, "__orig_bases__", None)
        if bases is not None and len(bases) > 0:
            args = getattr(bases[0], "__args__", None)

    key_type: Any
    element_type: Any
    if ref_type is None or ref_type == Dict:
        key_type = Any
        element_type = Any
    else:
        if args is not None:
            key_type = args[0]
            element_type = args[1]
        else:
            key_type = Any
            element_type = Any

    return key_type, element_type


def valid_value_annotation_type(type_: Any) -> bool:
    return type_ is Any or is_primitive_type(type_) or is_structured_config(type_)


def _valid_dict_key_annotation_type(type_: Any) -> bool:
    from omegaconf import DictKeyType

    return type_ is None or type_ is Any or issubclass(type_, DictKeyType.__args__)  # type: ignore


def is_primitive_type(type_: Any) -> bool:
    type_ = get_type_of(type_)
    return issubclass(type_, Enum) or type_ in (int, float, bool, str, type(None))


def _is_interpolation(v: Any, strict_interpolation_validation: bool = False) -> bool:
    if isinstance(v, str):
        ret = (
            get_value_kind(v, strict_interpolation_validation)
            == ValueKind.INTERPOLATION
        )
        assert isinstance(ret, bool)
        return ret
    return False


def _get_value(value: Any) -> Any:
    from .base import Container
    from .nodes import ValueNode

    if isinstance(value, ValueNode):
        return value._value()
    elif isinstance(value, Container):
        boxed = value._value()
        if boxed is None or _is_missing_literal(boxed) or _is_interpolation(boxed):
            return boxed

    # return primitives and regular OmegaConf Containers as is
    return value


def get_ref_type(obj: Any, key: Any = None) -> Optional[Type[Any]]:
    from omegaconf import Container, Node

    if isinstance(obj, Container):
        if key is not None:
            obj = obj._get_node(key)
    else:
        if key is not None:
            raise ValueError("Key must only be provided when obj is a container")

    if isinstance(obj, Node):
        ref_type = obj._metadata.ref_type
        if obj._is_optional() and ref_type is not Any:
            return Optional[ref_type]  # type: ignore
        else:
            return ref_type
    else:
        return Any  # type: ignore


def _raise(ex: Exception, cause: Exception) -> None:
    # Set the environment variable OC_CAUSE=1 to get a stacktrace that includes the
    # causing exception.
    env_var = os.environ["OC_CAUSE"] if "OC_CAUSE" in os.environ else None
    debugging = sys.gettrace() is not None
    full_backtrace = (debugging and not env_var == "0") or (env_var == "1")
    if full_backtrace:
        ex.__cause__ = cause
    else:
        ex.__cause__ = None
    raise ex.with_traceback(sys.exc_info()[2])  # set end OC_CAUSE=1 for full backtrace


def format_and_raise(
    node: Any,
    key: Any,
    value: Any,
    msg: str,
    cause: Exception,
    type_override: Any = None,
) -> None:
    from omegaconf import OmegaConf
    from omegaconf.base import Node

    if isinstance(cause, AssertionError):
        raise

    if isinstance(cause, OmegaConfBaseException) and cause._initialized:
        ex = cause
        if type_override is not None:
            ex = type_override(str(cause))
            ex.__dict__ = copy.deepcopy(cause.__dict__)
        _raise(ex, cause)

    object_type: Optional[Type[Any]]
    object_type_str: Optional[str] = None
    ref_type: Optional[Type[Any]]
    ref_type_str: Optional[str]

    child_node: Optional[Node] = None
    if node is None:
        full_key = ""
        object_type = None
        ref_type = None
        ref_type_str = None
    else:
        if key is not None and not node._is_none():
            child_node = node._get_node(key, validate_access=False)

        try:
            full_key = node._get_full_key(key=key)
        except Exception as exc:
            # Since we are handling an exception, raising a different one here would
            # be misleading. Instead, we display it in the key.
            full_key = f"<unresolvable due to {type(exc).__name__}: {exc}>"

        object_type = OmegaConf.get_type(node)
        object_type_str = type_str(object_type)

        ref_type = get_ref_type(node)
        ref_type_str = type_str(ref_type)

    msg = string.Template(msg).safe_substitute(
        REF_TYPE=ref_type_str,
        OBJECT_TYPE=object_type_str,
        KEY=key,
        FULL_KEY=full_key,
        VALUE=value,
        VALUE_TYPE=f"{type(value).__name__}",
        KEY_TYPE=f"{type(key).__name__}",
    )

    if ref_type not in (None, Any):
        template = dedent(
            """\
            $MSG
                full_key: $FULL_KEY
                reference_type=$REF_TYPE
                object_type=$OBJECT_TYPE"""
        )
    else:
        template = dedent(
            """\
            $MSG
                full_key: $FULL_KEY
                object_type=$OBJECT_TYPE"""
        )
    s = string.Template(template=template)

    message = s.substitute(
        REF_TYPE=ref_type_str, OBJECT_TYPE=object_type_str, MSG=msg, FULL_KEY=full_key
    )
    exception_type = type(cause) if type_override is None else type_override
    if exception_type == TypeError:
        exception_type = ConfigTypeError
    elif exception_type == IndexError:
        exception_type = ConfigIndexError

    ex = exception_type(f"{message}")
    if issubclass(exception_type, OmegaConfBaseException):
        ex._initialized = True
        ex.msg = message
        ex.parent_node = node
        ex.child_node = child_node
        ex.key = key
        ex.full_key = full_key
        ex.value = value
        ex.object_type = object_type
        ex.object_type_str = object_type_str
        ex.ref_type = ref_type
        ex.ref_type_str = ref_type_str

    _raise(ex, cause)


def type_str(t: Any) -> str:
    is_optional, t = _resolve_optional(t)
    if t is None:
        return type(t).__name__
    if t is Any:
        return "Any"
    if t is ...:
        return "..."

    if sys.version_info < (3, 7, 0):  # pragma: no cover
        # Python 3.6
        if hasattr(t, "__name__"):
            name = str(t.__name__)
        else:
            if t.__origin__ is not None:
                name = type_str(t.__origin__)
            else:
                name = str(t)
                if name.startswith("typing."):
                    name = name[len("typing.") :]
    else:  # pragma: no cover
        # Python >= 3.7
        if hasattr(t, "__name__"):
            name = str(t.__name__)
        else:
            if t._name is None:
                if t.__origin__ is not None:
                    name = type_str(t.__origin__)
            else:
                name = str(t._name)

    args = getattr(t, "__args__", None)
    if args is not None:
        args = ", ".join([type_str(t) for t in t.__args__])
        ret = f"{name}[{args}]"
    else:
        ret = name
    if is_optional:
        return f"Optional[{ret}]"
    else:
        return ret


def _ensure_container(target: Any, flags: Optional[Dict[str, bool]] = None) -> Any:
    from omegaconf import OmegaConf

    if is_primitive_container(target):
        assert isinstance(target, (list, dict))
        target = OmegaConf.create(target, flags=flags)
    elif is_structured_config(target):
        target = OmegaConf.structured(target, flags=flags)
    elif not OmegaConf.is_config(target):
        raise ValueError(
            "Invalid input. Supports one of "
            + "[dict,list,DictConfig,ListConfig,dataclass,dataclass instance,attr class,attr class instance]"
        )

    return target


def is_generic_list(type_: Any) -> bool:
    """
    Checks if a type is a generic list, for example:
    list returns False
    typing.List returns False
    typing.List[T] returns True

    :param type_: variable type
    :return: bool
    """
    return is_list_annotation(type_) and get_list_element_type(type_) is not None


def is_generic_dict(type_: Any) -> bool:
    """
    Checks if a type is a generic dict, for example:
    list returns False
    typing.List returns False
    typing.List[T] returns True

    :param type_: variable type
    :return: bool
    """
    return is_dict_annotation(type_) and len(get_dict_key_value_types(type_)) > 0


def is_container_annotation(type_: Any) -> bool:
    return is_list_annotation(type_) or is_dict_annotation(type_)


def split_key(key: str) -> List[str]:
    """
    Split a full key path into its individual components.

    This is similar to `key.split(".")` but also works with the getitem syntax:
        "a.b"       -> ["a", "b"]
        "a[b]"      -> ["a, "b"]
        ".a.b[c].d" -> ["", "a", "b", "c", "d"]
        "[a].b"     -> ["a", "b"]
    """
    # Obtain the first part of the key (in docstring examples: a, a, .a, '')
    first = KEY_PATH_HEAD.match(key)
    assert first is not None
    first_stop = first.span()[1]

    # `tokens` will contain all elements composing the key.
    tokens = key[0:first_stop].split(".")

    # Optimization in case `key` has no other component: we are done.
    if first_stop == len(key):
        return tokens

    if key[first_stop] == "[" and not tokens[-1]:
        # This is a special case where the first key starts with brackets, e.g.
        # [a] or ..[a]. In that case there is an extra "" in `tokens` that we
        # need to get rid of:
        #   [a]   -> tokens = [""] but we would like []
        #   ..[a] -> tokens = ["", "", ""] but we would like ["", ""]
        tokens.pop()

    # Identify other key elements (in docstring examples: b, b, b/c/d, b)
    others = KEY_PATH_OTHER.findall(key[first_stop:])

    # There are two groups in the `KEY_PATH_OTHER` regex: one for keys starting
    # with a dot (.b, .d) and one for keys starting with a bracket ([b], [c]).
    # Only one group can be non-empty.
    tokens += [dot_key if dot_key else bracket_key for dot_key, bracket_key in others]

    return tokens<|MERGE_RESOLUTION|>--- conflicted
+++ resolved
@@ -201,7 +201,6 @@
         return type_
 
 
-<<<<<<< HEAD
 def extract_dict_subclass_data(obj: Any, parent: Any) -> Optional[Dict[str, Any]]:
     """Check if obj is an instance of a subclass of Dict. If so, extract the Dict keys/values."""
     from omegaconf.omegaconf import _maybe_wrap
@@ -231,12 +230,12 @@
         return dict_subclass_data
 
     return None
-=======
+
+
 def get_attr_class_field_names(obj: Any) -> List[str]:
     is_type = isinstance(obj, type)
     obj_type = obj if is_type else type(obj)
     return list(attr.fields_dict(obj_type))
->>>>>>> 9d124127
 
 
 def get_attr_data(obj: Any, allow_objects: Optional[bool] = None) -> Dict[str, Any]:
