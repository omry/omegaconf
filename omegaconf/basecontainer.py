--- conflicted
+++ resolved
@@ -189,19 +189,9 @@
         conf: Container,
         resolve: bool,
         enum_to_str: bool = False,
-<<<<<<< HEAD
-        exclude_structured_configs: bool = False,
-        instantiate: bool = False,
-=======
         structured_config_mode: SCMode = SCMode.DICT,
->>>>>>> d46d0589
     ) -> Union[None, Any, str, Dict[DictKeyType, Any], List[Any]]:
         from omegaconf import MISSING, DictConfig, ListConfig
-
-        if exclude_structured_configs and instantiate:
-            raise ValueError(
-                "Cannot both exclude and and instantiate structured configs"
-            )
 
         def convert(val: Node) -> Any:
             value = val._value()
@@ -243,17 +233,14 @@
                         node,
                         resolve=resolve,
                         enum_to_str=enum_to_str,
-<<<<<<< HEAD
-                        exclude_structured_configs=exclude_structured_configs,
-                        instantiate=instantiate,
-=======
                         structured_config_mode=structured_config_mode,
->>>>>>> d46d0589
                     )
                 else:
                     retdict[key] = convert(node)
 
-            if instantiate and is_structured_config(conf._metadata.object_type):
+            if structured_config_mode == SCMode.INSTANTIATE and is_structured_config(
+                conf._metadata.object_type
+            ):
                 retstruct = _instantiate_structured_config_impl(
                     conf=conf, instance_data=retdict
                 )
@@ -275,12 +262,7 @@
                         node,
                         resolve=resolve,
                         enum_to_str=enum_to_str,
-<<<<<<< HEAD
-                        exclude_structured_configs=exclude_structured_configs,
-                        instantiate=instantiate,
-=======
                         structured_config_mode=structured_config_mode,
->>>>>>> d46d0589
                     )
                     retlist.append(item)
                 else:
