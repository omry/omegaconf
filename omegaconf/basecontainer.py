--- conflicted
+++ resolved
@@ -28,11 +28,8 @@
 from .base import Container, ContainerMetadata, DictKeyType, Node, SCMode
 from .errors import (
     ConfigCycleDetectedException,
-<<<<<<< HEAD
+    ConfigTypeError,
     InterpolationResolutionError,
-=======
-    ConfigTypeError,
->>>>>>> 6c732c1c
     MissingMandatoryValue,
     ReadonlyConfigError,
     ValidationError,
