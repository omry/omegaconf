--- conflicted
+++ resolved
@@ -85,25 +85,6 @@
     >>> with raises(AttributeError):
     ...    conf.does_not_exist
 
-<<<<<<< HEAD
-You can create a config with specified fields that can also accept arbitrary values by extending ``Dict``:
-
-.. doctest::
-
-    >>> from typing import Dict, Any
-    >>> @dataclass
-    ... class DictWithFields(Dict[str, Any]):
-    ...     num: int = 10
-    >>>
-    >>> conf = OmegaConf.structured(DictWithFields)
-    >>> assert conf.num == 10
-    >>>
-    >>> conf.foo = "bar"
-    >>> assert conf.foo == "bar"
-
-
-=======
->>>>>>> 13490085
 
 Static type checker support
 ^^^^^^^^^^^^^^^^^^^^^^^^^^^
