--- conflicted
+++ resolved
@@ -1,20 +1,12 @@
 import re
 from enum import Enum
-<<<<<<< HEAD
 from importlib import import_module
-from typing import Any
-=======
 from typing import Any, Dict, List
->>>>>>> d46d0589
 
 from pytest import fixture, mark, param, raises, warns
 
-<<<<<<< HEAD
-from omegaconf import MISSING, DictConfig, ListConfig, OmegaConf
+from omegaconf import MISSING, DictConfig, ListConfig, OmegaConf, SCMode
 from omegaconf.errors import InterpolationResolutionError
-=======
-from omegaconf import DictConfig, ListConfig, OmegaConf, SCMode
->>>>>>> d46d0589
 from tests import Color, User
 
 
@@ -49,12 +41,13 @@
 
 
 @mark.parametrize(
-    "src,ex_dict,ex_dict_config,key",
+    "src,ex_dict,ex_dict_config,ex_instantiate,key",
     [
         param(
             {"user": User(age=7, name="Bond")},
             {"user": {"name": "Bond", "age": 7}},
             {"user": User(age=7, name="Bond")},
+            {"user": User(age=7, name="Bond")},
             "user",
             id="structured-inside-dict",
         ),
@@ -62,40 +55,26 @@
             [1, User(age=7, name="Bond")],
             [1, {"name": "Bond", "age": 7}],
             [1, User(age=7, name="Bond")],
+            [1, User(age=7, name="Bond")],
             1,
             id="structured-inside-list",
         ),
     ],
 )
-<<<<<<< HEAD
-def test_exclude_structured_configs(cfg: Any, ex_false: Any, ex_true: Any) -> None:
-    cfg = OmegaConf.create(cfg)
-    ret1 = OmegaConf.to_container(cfg, exclude_structured_configs=False)
-    assert ret1 == ex_false
-
-    ret1 = OmegaConf.to_container(cfg, instantiate=True)
-    assert ret1 == ex_true
-
-    ret1 = OmegaConf.to_container(cfg, exclude_structured_configs=True)
-    assert ret1 == ex_true
-
-
-@pytest.mark.parametrize(
-=======
 class TestSCMode:
     @fixture
     def cfg(self, src: Any) -> Any:
         return OmegaConf.create(src)
 
     def test_exclude_structured_configs_default(
-        self, cfg: Any, ex_dict: Any, ex_dict_config: Any, key: Any
+        self, cfg: Any, ex_dict: Any, ex_dict_config: Any, ex_instantiate: Any, key: Any
     ) -> None:
         ret = OmegaConf.to_container(cfg)
         assert ret == ex_dict
         assert isinstance(ret[key], dict)
 
     def test_scmode_dict(
-        self, cfg: Any, ex_dict: Any, ex_dict_config: Any, key: Any
+        self, cfg: Any, ex_dict: Any, ex_dict_config: Any, ex_instantiate: Any, key: Any
     ) -> None:
         ret = OmegaConf.to_container(cfg, structured_config_mode=SCMode.DICT)
         assert ret == ex_dict
@@ -106,7 +85,7 @@
         assert ret == ex_dict
 
     def test_scmode_dict_config(
-        self, cfg: Any, ex_dict: Any, ex_dict_config: Any, key: Any
+        self, cfg: Any, ex_dict: Any, ex_dict_config: Any, ex_instantiate: Any, key: Any
     ) -> None:
         ret = OmegaConf.to_container(cfg, structured_config_mode=SCMode.DICT_CONFIG)
         assert ret == ex_dict_config
@@ -116,9 +95,20 @@
             ret = OmegaConf.to_container(cfg, exclude_structured_configs=True)
         assert ret == ex_dict_config
 
+    def test_scmode_instantiate(
+        self,
+        cfg: Any,
+        ex_dict: Any,
+        ex_dict_config: Any,
+        ex_instantiate: Any,
+        key: Any,
+    ) -> None:
+        ret = OmegaConf.to_container(cfg, structured_config_mode=SCMode.INSTANTIATE)
+        assert ret == ex_instantiate
+        assert isinstance(ret[key], User)
+
 
 @mark.parametrize(
->>>>>>> d46d0589
     "src, expected, expected_with_resolve",
     [
         param([], None, None, id="empty_list"),
@@ -183,7 +173,7 @@
     cfg = OmegaConf.create(src)
     container = OmegaConf.to_container(cfg)
     assert container == expected
-    container = OmegaConf.to_container(cfg, instantiate=True)
+    container = OmegaConf.to_container(cfg, structured_config_mode=SCMode.INSTANTIATE)
     assert container == expected
     container = OmegaConf.to_container(cfg, resolve=True)
     assert container == expected_with_resolve
@@ -195,12 +185,6 @@
         match=re.escape("Input cfg is not an OmegaConf config object (dict)"),
     ):
         OmegaConf.to_container({})
-
-
-def test_to_container_options_mutually_exclusive() -> None:
-    with pytest.raises(ValueError):
-        cfg = OmegaConf.create()
-        OmegaConf.to_container(cfg, exclude_structured_configs=True, instantiate=True)
 
 
 def test_string_interpolation_with_readonly_parent() -> None:
@@ -228,8 +212,7 @@
     assert res == expected
 
 
-<<<<<<< HEAD
-@pytest.mark.parametrize(
+@mark.parametrize(
     "class_type",
     [
         "tests.structured_conf.data.dataclasses",
@@ -237,7 +220,7 @@
     ],
 )
 class TestInstantiateStructuredConfigs:
-    @pytest.fixture
+    @fixture
     def module(self, class_type: str) -> Any:
         module: Any = import_module(class_type)
         return module
@@ -341,7 +324,7 @@
         assert interp.z2 == "${x}_${y}"
 
     def test_to_object_InterpolationResolutionError(self, module: Any) -> None:
-        with pytest.raises(InterpolationResolutionError):
+        with raises(InterpolationResolutionError):
             self.round_trip_to_object(module.NestedWithAny)
 
     def test_nested_object_with_Any_ref_type(self, module: Any) -> None:
@@ -384,7 +367,8 @@
         assert type(data) is module.DictSubclass.Str2StrWithField
         assert data.foo == "bar"
         assert data["hello"] == "world"
-=======
+
+
 class TestEnumToStr:
     """Test the `enum_to_str` argument to the `OmegaConf.to_container function`"""
 
@@ -428,5 +412,4 @@
     ) -> None:
         cfg = OmegaConf.create(src)
         container: List[Any] = OmegaConf.to_container(cfg, enum_to_str=enum_to_str)  # type: ignore
-        assert container == [expected]
->>>>>>> d46d0589
+        assert container == [expected]