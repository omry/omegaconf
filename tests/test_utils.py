from dataclasses import dataclass, field
from enum import Enum
from typing import Any, Dict, List, Optional, Tuple, Union

import attr
from pytest import mark, param, raises

from omegaconf import DictConfig, ListConfig, Node, OmegaConf, _utils
from omegaconf._utils import (
    SIMPLE_INTERPOLATION_PATTERN,
    _get_value,
    _make_hashable,
    is_dict_annotation,
    is_list_annotation,
)
from omegaconf.errors import UnsupportedValueType, ValidationError
from omegaconf.nodes import (
    AnyNode,
    BooleanNode,
    EnumNode,
    FloatNode,
    IntegerNode,
    StringNode,
)
from omegaconf.omegaconf import _node_wrap
<<<<<<< HEAD
from tests import Color, ConcretePlugin, IllegalType, Plugin, User
=======
from tests import (
    Color,
    ConcretePlugin,
    Dataframe,
    IllegalType,
    Plugin,
    User,
    does_not_raise,
)
>>>>>>> d46d0589


@mark.parametrize(
    "target_type, value, expected",
    [
        # Any
        param(Any, "foo", AnyNode("foo"), id="any"),
        param(Any, True, AnyNode(True), id="any"),
        param(Any, 1, AnyNode(1), id="any"),
        param(Any, 1.0, AnyNode(1.0), id="any"),
        param(Any, Color.RED, AnyNode(Color.RED), id="any"),
        param(Any, {}, DictConfig(content={}), id="any_as_dict"),
        param(Any, [], ListConfig(content=[]), id="any_as_list"),
        # int
        param(int, "foo", ValidationError, id="int"),
        param(int, True, ValidationError, id="int"),
        param(int, 1, IntegerNode(1), id="int"),
        param(int, 1.0, ValidationError, id="int"),
        param(int, Color.RED, ValidationError, id="int"),
        # float
        param(float, "foo", ValidationError, id="float"),
        param(float, True, ValidationError, id="float"),
        param(float, 1, FloatNode(1), id="float"),
        param(float, 1.0, FloatNode(1.0), id="float"),
        param(float, Color.RED, ValidationError, id="float"),
        # # bool
        param(bool, "foo", ValidationError, id="bool"),
        param(bool, True, BooleanNode(True), id="bool"),
        param(bool, 1, BooleanNode(True), id="bool"),
        param(bool, 0, BooleanNode(False), id="bool"),
        param(bool, 1.0, ValidationError, id="bool"),
        param(bool, Color.RED, ValidationError, id="bool"),
        param(bool, "true", BooleanNode(True), id="bool"),
        param(bool, "false", BooleanNode(False), id="bool"),
        param(bool, "on", BooleanNode(True), id="bool"),
        param(bool, "off", BooleanNode(False), id="bool"),
        # str
        param(str, "foo", StringNode("foo"), id="str"),
        param(str, True, StringNode("True"), id="str"),
        param(str, 1, StringNode("1"), id="str"),
        param(str, 1.0, StringNode("1.0"), id="str"),
        param(str, Color.RED, StringNode("Color.RED"), id="str"),
        # Color
        param(Color, "foo", ValidationError, id="Color"),
        param(Color, True, ValidationError, id="Color"),
        param(Color, 1, EnumNode(enum_type=Color, value=Color.RED), id="Color"),
        param(Color, 1.0, ValidationError, id="Color"),
        param(Color, Color.RED, EnumNode(enum_type=Color, value=Color.RED), id="Color"),
        param(Color, "RED", EnumNode(enum_type=Color, value=Color.RED), id="Color"),
        param(
            Color, "Color.RED", EnumNode(enum_type=Color, value=Color.RED), id="Color"
        ),
        # bad type
        param(IllegalType, "nope", ValidationError, id="bad_type"),
        # DictConfig
        param(
            dict, {"foo": "bar"}, DictConfig(content={"foo": "bar"}), id="DictConfig"
        ),
        param(Plugin, Plugin(), DictConfig(content=Plugin()), id="DictConfig[Plugin]"),
        # ListConfig
        param(list, [1, 2, 3], ListConfig(content=[1, 2, 3]), id="ListConfig"),
    ],
)
def test_node_wrap(target_type: Any, value: Any, expected: Any) -> None:
    from omegaconf.omegaconf import _maybe_wrap

    if isinstance(expected, Node):
        res = _node_wrap(
            type_=target_type, key="foo", value=value, is_optional=False, parent=None
        )
        assert type(res) == type(expected)
        assert res == expected
        assert res._key() == "foo"
    else:
        with raises(expected):
            _maybe_wrap(
                ref_type=target_type,
                key=None,
                value=value,
                is_optional=False,
                parent=None,
            )


class _TestEnum(Enum):
    A = 1
    B = 2


@dataclass
class _TestDataclass:
    x: int = 10
    s: str = "foo"
    b: bool = True
    f: float = 3.14
    e: _TestEnum = _TestEnum.A
    list1: List[int] = field(default_factory=list)
    dict1: Dict[str, int] = field(default_factory=dict)


@attr.s(auto_attribs=True)
class _TestAttrsClass:
    x: int = 10
    s: str = "foo"
    b: bool = True
    f: float = 3.14
    e: _TestEnum = _TestEnum.A
    list1: List[int] = []
    dict1: Dict[str, int] = {}


@dataclass
class _TestDataclassIllegalValue:
    x: Any = IllegalType()


@attr.s(auto_attribs=True)
class _TestAttrllegalValue:
    x: Any = IllegalType()


class _TestUserClass:
    pass


@mark.parametrize(
    "type_, expected",
    [
        (int, True),
        (float, True),
        (bool, True),
        (str, True),
        (Any, True),
        (_TestEnum, True),
        (_TestUserClass, False),
        # Nesting structured configs in contain
        (_TestAttrsClass, True),
        (_TestDataclass, True),
    ],
)
def test_valid_value_annotation_type(type_: type, expected: bool) -> None:
    from omegaconf._utils import valid_value_annotation_type

    assert valid_value_annotation_type(type_) == expected


@mark.parametrize(
    "test_cls_or_obj",
    [_TestDataclass, _TestDataclass(), _TestAttrsClass, _TestAttrsClass()],
)
def test_get_structured_config_data(test_cls_or_obj: Any) -> None:
    d = _utils.get_structured_config_data(test_cls_or_obj)
    assert d["x"] == 10
    assert d["s"] == "foo"
    assert d["b"] == bool(True)
    assert d["f"] == 3.14
    assert d["e"] == _TestEnum.A
    assert d["list1"] == []
    assert d["dict1"] == {}


def test_get_structured_config_data_throws_ValueError() -> None:
    with raises(ValueError):
        _utils.get_structured_config_data("invalid")


@mark.parametrize(
    "test_cls_or_obj",
    [_TestDataclass, _TestDataclass(), _TestAttrsClass, _TestAttrsClass()],
)
def test_get_structured_config_field_names(test_cls_or_obj: Any) -> None:
    field_names = _utils.get_structured_config_field_names(test_cls_or_obj)
    assert field_names == ["x", "s", "b", "f", "e", "list1", "dict1"]


def test_get_structured_config_field_names_throws_ValueError() -> None:
    with raises(ValueError):
        _utils.get_structured_config_field_names("invalid")


@mark.parametrize(
    "test_cls",
    [
        _TestDataclassIllegalValue,
        _TestAttrllegalValue,
    ],
)
def test_get_structured_config_data_illegal_value(test_cls: Any) -> None:
    with raises(UnsupportedValueType):
        _utils.get_structured_config_data(test_cls, allow_objects=None)

    with raises(UnsupportedValueType):
        _utils.get_structured_config_data(test_cls, allow_objects=False)

    d = _utils.get_structured_config_data(test_cls, allow_objects=True)
    assert d["x"] == IllegalType()


def test_is_dataclass(mocker: Any) -> None:
    @dataclass
    class Foo:
        pass

    assert _utils.is_dataclass(Foo)
    assert _utils.is_dataclass(Foo())
    assert not _utils.is_dataclass(10)

    mocker.patch("omegaconf._utils.dataclasses", None)
    assert not _utils.is_dataclass(10)


def test_is_attr_class(mocker: Any) -> None:
    @attr.s
    class Foo:
        pass

    assert _utils.is_attr_class(Foo)
    assert _utils.is_attr_class(Foo())

    assert not _utils.is_attr_class(10)
    mocker.patch("omegaconf._utils.attr", None)
    assert not _utils.is_attr_class(10)


def test_is_structured_config_frozen_with_invalid_obj() -> None:
    assert not _utils.is_structured_config_frozen(10)


@dataclass
class Dataclass:
    pass


@mark.parametrize(
    "value,kind",
    [
        ("foo", _utils.ValueKind.VALUE),
        (1, _utils.ValueKind.VALUE),
        (1.0, _utils.ValueKind.VALUE),
        (True, _utils.ValueKind.VALUE),
        (False, _utils.ValueKind.VALUE),
        (Color.GREEN, _utils.ValueKind.VALUE),
        (Dataclass, _utils.ValueKind.VALUE),
        (Dataframe(), _utils.ValueKind.VALUE),
        ("???", _utils.ValueKind.MANDATORY_MISSING),
        ("${foo.bar}", _utils.ValueKind.INTERPOLATION),
        ("ftp://${host}/path", _utils.ValueKind.INTERPOLATION),
        ("${func:foo}", _utils.ValueKind.INTERPOLATION),
        ("${func:a/b}", _utils.ValueKind.INTERPOLATION),
        ("${func:c:\\a\\b}", _utils.ValueKind.INTERPOLATION),
        ("${func:c:\\a\\b}", _utils.ValueKind.INTERPOLATION),
    ],
)
def test_value_kind(value: Any, kind: _utils.ValueKind) -> None:
    assert _utils.get_value_kind(value) == kind


def test_re_parent() -> None:
    def validate(cfg1: DictConfig) -> None:
        assert cfg1._get_parent() is None
        assert cfg1._get_node("str")._get_parent() == cfg1  # type: ignore
        assert cfg1._get_node("list")._get_parent() == cfg1  # type: ignore
        assert cfg1.list._get_node(0)._get_parent() == cfg1.list

    cfg = OmegaConf.create({})
    assert isinstance(cfg, DictConfig)
    cfg.str = StringNode("str")
    cfg.list = [1]

    validate(cfg)

    cfg._get_node("str")._set_parent(None)  # type: ignore
    cfg._get_node("list")._set_parent(None)  # type: ignore
    cfg.list._get_node(0)._set_parent(None)  # type:ignore
    # noinspection PyProtectedMember
    cfg._re_parent()
    validate(cfg)


def test_get_class() -> None:
    name = "tests.examples.test_dataclass_example.SimpleTypes"
    assert _utils._get_class(name).__name__ == "SimpleTypes"
    with raises(ValueError):
        _utils._get_class("not_found")

    with raises(ModuleNotFoundError):
        _utils._get_class("foo.not_found")

    with raises(ImportError):
        _utils._get_class("tests.examples.test_dataclass_example.not_found")


@mark.parametrize(
    "key_type,expected_key_type",
    [
        (str, str),
        (Color, Color),
        (Any, Any),
    ],
)
@mark.parametrize(
    "value_type,expected_value_type",
    [
        (int, int),
        (str, str),
        (Color, Color),
        (Any, Any),
    ],
)
def test_get_key_value_types(
    key_type: Any, expected_key_type: Any, value_type: Any, expected_value_type: Any
) -> None:
    dt = Dict[key_type, value_type]  # type:ignore
    assert _utils.get_dict_key_value_types(dt) == (
        expected_key_type,
        expected_value_type,
    )


@mark.parametrize(
    "type_, is_primitive",
    [
        (int, True),
        (float, True),
        (bool, True),
        (str, True),
        (type(None), True),
        (Color, True),
        (list, False),
        (ListConfig, False),
        (dict, False),
        (DictConfig, False),
    ],
)
def test_is_primitive_type(type_: Any, is_primitive: bool) -> None:
    assert _utils.is_primitive_type(type_) == is_primitive


@mark.parametrize("optional", [False, True])
@mark.parametrize(
    "type_, expected",
    [
        (int, "int"),
        (bool, "bool"),
        (float, "float"),
        (str, "str"),
        (Color, "Color"),
        (DictConfig, "DictConfig"),
        (ListConfig, "ListConfig"),
        (Dict[str, str], "Dict[str, str]"),
        (Dict[Color, int], "Dict[Color, int]"),
        (Dict[str, Plugin], "Dict[str, Plugin]"),
        (Dict[str, List[Plugin]], "Dict[str, List[Plugin]]"),
        (List[str], "List[str]"),
        (List[Color], "List[Color]"),
        (List[Dict[str, Color]], "List[Dict[str, Color]]"),
        (Tuple[str], "Tuple[str]"),
        (Tuple[str, int], "Tuple[str, int]"),
        (Tuple[float, ...], "Tuple[float, ...]"),
    ],
)
def test_type_str(type_: Any, expected: str, optional: bool) -> None:
    if optional:
        assert _utils.type_str(Optional[type_]) == f"Optional[{expected}]"
    else:
        assert _utils.type_str(type_) == expected


def test_type_str_ellipsis() -> None:
    assert _utils.type_str(...) == "..."


def test_type_str_none() -> None:
    assert _utils.type_str(None) == "NoneType"


@mark.parametrize(
    "type_, expected",
    [
        (Optional[int], "Optional[int]"),
        (Union[str, int, Color], "Union[str, int, Color]"),
        (Optional[Union[int]], "Optional[int]"),
        (Optional[Union[int, str]], "Union[int, str, NoneType]"),
    ],
)
def test_type_str_union(type_: Any, expected: str) -> None:
    assert _utils.type_str(type_) == expected


@mark.parametrize(
    "type_, expected",
    [
        (Dict[str, int], True),
        (Dict[str, float], True),
        (Dict[IllegalType, bool], True),
        (Dict[str, IllegalType], True),
        (Dict[int, Color], True),
        (Dict[Plugin, Plugin], True),
        (Dict[IllegalType, int], True),
        (Dict, True),
        (List, False),
        (dict, False),
        (DictConfig, False),
    ],
)
def test_is_dict_annotation(type_: Any, expected: Any) -> Any:
    assert is_dict_annotation(type_=type_) == expected


@mark.parametrize(
    "type_, expected",
    [
        (List[int], True),
        (List[float], True),
        (List[bool], True),
        (List[str], True),
        (List[Color], True),
        (List[Plugin], True),
        (List[IllegalType], True),
        (Dict, False),
        (List, True),
        (list, False),
        (tuple, False),
        (ListConfig, False),
    ],
)
def test_is_list_annotation(type_: Any, expected: Any) -> Any:
    assert is_list_annotation(type_=type_) == expected


@mark.parametrize(
    "obj, expected",
    [
        # Unwrapped values
        param(10, Any, id="int"),
        param(10.0, Any, id="float"),
        param(True, Any, id="bool"),
        param("bar", Any, id="str"),
        param(None, Any, id="NoneType"),
        param({}, Any, id="dict"),
        param([], Any, id="List[Any]"),
        param(tuple(), Any, id="List[Any]"),
        param(ConcretePlugin(), Any, id="ConcretePlugin"),
        param(ConcretePlugin, Any, id="ConcretePlugin"),
        # Optional value nodes
        param(IntegerNode(10), Optional[int], id="IntegerNode"),
        param(FloatNode(10.0), Optional[float], id="FloatNode"),
        param(BooleanNode(True), Optional[bool], id="BooleanNode"),
        param(StringNode("bar"), Optional[str], id="StringNode"),
        param(
            EnumNode(enum_type=Color, value=Color.RED),
            Optional[Color],
            id="EnumNode[Color]",
        ),
        # Non-optional value nodes:
        param(IntegerNode(10, is_optional=False), int, id="IntegerNode"),
        param(FloatNode(10.0, is_optional=False), float, id="FloatNode"),
        param(BooleanNode(True, is_optional=False), bool, id="BooleanNode"),
        param(StringNode("bar", is_optional=False), str, id="StringNode"),
        param(
            EnumNode(enum_type=Color, value=Color.RED, is_optional=False),
            Color,
            id="EnumNode[Color]",
        ),
        # DictConfig
        param(DictConfig(content={}), Any, id="DictConfig"),
        param(
            DictConfig(key_type=str, element_type=Color, content={}),
            Any,
            id="DictConfig[str,Color]",
        ),
        param(
            DictConfig(key_type=Color, element_type=int, content={}),
            Any,
            id="DictConfig[Color,int]",
        ),
        param(
            DictConfig(ref_type=Any, content=ConcretePlugin),
            Any,
            id="DictConfig[ConcretePlugin]_Any_reftype",
        ),
        param(
            DictConfig(content="???"),
            Any,
            id="DictConfig[Union[str, Enum], Any]_missing",
        ),
        param(
            DictConfig(content="???", element_type=int, key_type=str),
            Any,
            id="DictConfig[str, int]_missing",
        ),
        param(
            DictConfig(ref_type=Plugin, content=ConcretePlugin),
            Optional[Plugin],
            id="DictConfig[Plugin]",
        ),
        param(
            DictConfig(ref_type=Plugin, content=ConcretePlugin),
            Optional[Plugin],
            id="Plugin",
        ),
        # Non optional DictConfig
        param(
            DictConfig(ref_type=Plugin, content=ConcretePlugin, is_optional=False),
            Plugin,
            id="Plugin",
        ),
        # ListConfig
        param(ListConfig([]), Any, id="ListConfig[Any]"),
        param(ListConfig([], element_type=int), Any, id="ListConfig[int]"),
        param(ListConfig(content="???"), Any, id="ListConfig_missing"),
        param(
            ListConfig(content="???", element_type=int),
            Any,
            id="ListConfig[int]_missing",
        ),
        param(ListConfig(content=None), Any, id="ListConfig_none"),
        param(
            ListConfig(content=None, element_type=int),
            Any,
            id="ListConfig[int]_none",
        ),
    ],
)
def test_get_ref_type(obj: Any, expected: Any) -> None:
    assert _utils.get_ref_type(obj) == expected


@mark.parametrize(
    "obj, key, expected",
    [
        param({"foo": 10}, "foo", Any, id="dict"),
        param(User, "name", str, id="User.name"),
        param(User, "age", int, id="User.age"),
        param({"user": User}, "user", Any, id="user"),
    ],
)
def test_get_node_ref_type(obj: Any, key: str, expected: Any) -> None:
    cfg = OmegaConf.create(obj)
    assert _utils.get_ref_type(cfg, key) == expected


def test_get_ref_type_error() -> None:
    with raises(ValueError):
        _utils.get_ref_type(AnyNode(), "foo")


@mark.parametrize(
    "value",
    [
        1,
        None,
        {"a": 0},
        [1, 2, 3],
    ],
)
def test_get_value_basic(value: Any) -> None:
    val_node = _node_wrap(
        value=value, type_=Any, parent=None, is_optional=True, key=None
    )
    assert _get_value(val_node) == value


@mark.parametrize(
    "content",
    [{"a": 0, "b": 1}, "???", None, "${bar}"],
)
def test_get_value_container(content: Any) -> None:
    cfg = DictConfig({})
    cfg._set_value(content)
    assert _get_value(cfg) == content


@mark.parametrize(
    "input_1,input_2",
    [
        (0, 0),
        ([0, 1], (0, 1)),
        ([0, (1, 2)], (0, [1, 2])),
        ({0: 1, 1: 2}, {1: 2, 0: 1}),
        ({"": 1, 0: 2}, {0: 2, "": 1}),
        (
            {1: 0, 1.1: 2.0, "1": "0", True: False, None: None},
            {None: None, 1.1: 2.0, True: False, "1": "0", 1: 0},
        ),
    ],
)
def test_make_hashable(input_1: Any, input_2: Any) -> None:
    out_1, out_2 = _make_hashable(input_1), _make_hashable(input_2)
    assert out_1 == out_2
    hash_1, hash_2 = hash(out_1), hash(out_2)
    assert hash_1 == hash_2


def test_make_hashable_type_error() -> None:
    with raises(TypeError):
        _make_hashable({...: 0, None: 0})


@mark.parametrize(
    "expression",
    [
        "${foo}",
        "${foo.bar}",
        "${a_b.c123}",
        "${  foo \t}",
        "x ${ab.cd.ef.gh} y",
        "$ ${foo} ${bar} ${boz} $",
        "${foo:bar}",
        "${foo : bar, baz, boz}",
        "${foo:bar,0,a-b+c*d/$.%@}",
        "\\${foo}",
        "${foo.bar:boz}",
    ],
)
def test_match_simple_interpolation_pattern(expression: str) -> None:
    assert SIMPLE_INTERPOLATION_PATTERN.match(expression) is not None


@mark.parametrize(
    "expression",
    [
        "${foo",
        "${0foo}",
        "${0foo:bar}",
        "${foo.${bar}}",
        "${foo:${bar}}",
        "${foo:'hello'}",
        "\\${foo",
    ],
)
def test_do_not_match_simple_interpolation_pattern(expression: str) -> None:
    assert SIMPLE_INTERPOLATION_PATTERN.match(expression) is None<|MERGE_RESOLUTION|>--- conflicted
+++ resolved
@@ -23,19 +23,7 @@
     StringNode,
 )
 from omegaconf.omegaconf import _node_wrap
-<<<<<<< HEAD
-from tests import Color, ConcretePlugin, IllegalType, Plugin, User
-=======
-from tests import (
-    Color,
-    ConcretePlugin,
-    Dataframe,
-    IllegalType,
-    Plugin,
-    User,
-    does_not_raise,
-)
->>>>>>> d46d0589
+from tests import Color, ConcretePlugin, Dataframe, IllegalType, Plugin, User
 
 
 @mark.parametrize(
