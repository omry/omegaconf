import sys
from importlib import import_module
from typing import Any, Dict, List, Optional

from pytest import fixture, mark, param, raises

from omegaconf import (
    MISSING,
    AnyNode,
    DictConfig,
    KeyValidationError,
    ListConfig,
    MissingMandatoryValue,
    OmegaConf,
    ReadonlyConfigError,
    ValidationError,
    _utils,
)
from omegaconf.errors import ConfigKeyError
from tests import Color, User


@fixture(
    params=[
        "tests.structured_conf.data.dataclasses",
        "tests.structured_conf.data.attr_classes",
    ],
    ids=["dataclasses", "attr_classes"],
)
def module(request: Any) -> Any:
    return import_module(request.param)


class EnumConfigAssignments:
    legal = [
        (Color.RED, Color.RED),
        (Color.GREEN, Color.GREEN),
        (Color.BLUE, Color.BLUE),
        ("RED", Color.RED),
        ("GREEN", Color.GREEN),
        ("BLUE", Color.BLUE),
        ("Color.RED", Color.RED),
        ("Color.GREEN", Color.GREEN),
        ("Color.BLUE", Color.BLUE),
        (1, Color.RED),
        (2, Color.GREEN),
        (3, Color.BLUE),
    ]
    illegal = ["foo", True, False, 4, 1.0]


class IntegersConfigAssignments:
    legal = [("10", 10), ("-10", -10), 100, 0, 1, 1]
    illegal = ["foo", 1.0, float("inf"), float("nan"), Color.BLUE]


class StringConfigAssignments:
    legal = ["10", "-10", "foo", "", (Color.BLUE, "Color.BLUE")]
    illegal: Any = []


class FloatConfigAssignments:
    legal = [
        ("inf", float("inf")),
        ("-inf", float("-inf")),
        (10, 10.0),
        (10.1, 10.1),
        ("10.2", 10.2),
        ("10e-3", 10e-3),
    ]
    illegal = ["foo", True, False, Color.BLUE]


class BoolConfigAssignments:
    legal = [
        (True, True),
        ("Y", True),
        ("true", True),
        ("Yes", True),
        ("On", True),
        ("1", True),
        (100, True),
        (False, False),
        ("N", False),
        ("false", False),
        ("No", False),
        ("Off", False),
        ("0", False),
        (0, False),
    ]
    illegal = [100.0, Color.BLUE]


class AnyTypeConfigAssignments:
    legal = [True, False, 10, 10.0, "foobar", Color.BLUE]

    illegal: Any = []


class TestConfigs:
    def test_nested_config_is_none(self, module: Any) -> None:
        cfg = OmegaConf.structured(module.NestedWithNone)
        assert cfg == {"plugin": None}
        assert OmegaConf.get_type(cfg, "plugin") is None
        assert _utils.get_ref_type(cfg, "plugin") == Optional[module.Plugin]

    def test_nested_config(self, module: Any) -> None:
        def validate(cfg: DictConfig) -> None:
            assert cfg == {
                "default_value": {
                    "with_default": 10,
                    "null_default": None,
                    "mandatory_missing": "???",
                    "interpolation": "${value_at_root}",
                },
                "user_provided_default": {
                    "with_default": 42,
                    "null_default": None,
                    "mandatory_missing": "???",
                    "interpolation": "${value_at_root}",
                },
                "value_at_root": 1000,
            }

            with raises(ValidationError):
                cfg.user_provided_default = 10

            with raises(ValidationError):
                cfg.default_value = 10

            # assign subclass
            cfg.default_value = module.NestedSubclass()
            assert cfg.default_value == {
                "additional": 20,
                "with_default": 10,
                "null_default": None,
                "mandatory_missing": "???",
                "interpolation": "${value_at_root}",
            }

            # assign original ref type back
            cfg.default_value = module.Nested()
            assert cfg.default_value == module.Nested()

        conf1 = OmegaConf.structured(module.NestedConfig(default_value=module.Nested()))
        validate(conf1)

    def test_nested_config2(self, module: Any) -> None:
        def validate(cfg: DictConfig) -> None:
            assert cfg == {
                "default_value": "???",
                "user_provided_default": {
                    "with_default": 42,
                    "null_default": None,
                    "mandatory_missing": "???",
                    "interpolation": "${value_at_root}",
                },
                "value_at_root": 1000,
            }

            with raises(ValidationError):
                cfg.user_provided_default = 10

            with raises(ValidationError):
                cfg.default_value = 10

            # assign subclass
            cfg.default_value = module.NestedSubclass()
            assert cfg.default_value == {
                "additional": 20,
                "with_default": 10,
                "null_default": None,
                "mandatory_missing": "???",
                "interpolation": "${value_at_root}",
            }

            # assign original ref type back
            cfg.default_value = module.Nested()
            assert cfg.default_value == module.Nested()

        conf1 = OmegaConf.structured(module.NestedConfig)
        validate(conf1)

    def test_value_without_a_default(self, module: Any) -> None:
        cfg = OmegaConf.structured(module.NoDefaultValue)
        assert OmegaConf.is_missing(cfg, "no_default")

        OmegaConf.structured(module.NoDefaultValue(no_default=10)) == {"no_default": 10}

    def test_union_errors(self, module: Any) -> None:
        with raises(ValueError):
            OmegaConf.structured(module.UnionError)

    def test_config_with_list(self, module: Any) -> None:
        def validate(cfg: DictConfig) -> None:
            assert cfg == {"list1": [1, 2, 3], "list2": [1, 2, 3], "missing": MISSING}
            with raises(ValidationError):
                cfg.list1[1] = "foo"

            assert OmegaConf.is_missing(cfg, "missing")

        conf1 = OmegaConf.structured(module.ConfigWithList)
        validate(conf1)

        conf1 = OmegaConf.structured(module.ConfigWithList())
        validate(conf1)

    def test_assignment_to_nested_structured_config(self, module: Any) -> None:
        conf = OmegaConf.structured(module.NestedConfig)
        with raises(ValidationError):
            conf.default_value = 10

        conf.default_value = module.Nested()

    def test_assignment_to_structured_inside_dict_config(self, module: Any) -> None:
        conf = OmegaConf.create(
            {"val": DictConfig(module.Nested, ref_type=module.Nested)}
        )
        with raises(ValidationError):
            conf.val = 10

    def test_config_with_dict(self, module: Any) -> None:
        def validate(cfg: DictConfig) -> None:
            assert cfg == {"dict1": {"foo": "bar"}, "missing": MISSING}
            assert OmegaConf.is_missing(cfg, "missing")

        conf1 = OmegaConf.structured(module.ConfigWithDict)
        validate(conf1)
        conf1 = OmegaConf.structured(module.ConfigWithDict())
        validate(conf1)

    def test_structured_config_struct_behavior(self, module: Any) -> None:
        def validate(cfg: DictConfig) -> None:
            assert not OmegaConf.is_struct(cfg)
            with raises(AttributeError):
                # noinspection PyStatementEffect
                cfg.foo

            cfg.dict1.foo = 10
            assert cfg.dict1.foo == 10

            # setting struct False on a specific typed node opens it up even though it's
            # still typed
            OmegaConf.set_struct(cfg, False)
            cfg.foo = 20
            assert cfg.foo == 20

        conf = OmegaConf.structured(module.ConfigWithDict)
        validate(conf)
        conf = OmegaConf.structured(module.ConfigWithDict())
        validate(conf)

    @mark.parametrize(
        "tested_type,assignment_data, init_dict",
        [
            # Use class to build config
            ("BoolConfig", BoolConfigAssignments, {}),
            ("IntegersConfig", IntegersConfigAssignments, {}),
            ("FloatConfig", FloatConfigAssignments, {}),
            ("StringConfig", StringConfigAssignments, {}),
            ("EnumConfig", EnumConfigAssignments, {}),
            # Use instance to build config
            ("BoolConfig", BoolConfigAssignments, {"with_default": False}),
            ("IntegersConfig", IntegersConfigAssignments, {"with_default": 42}),
            ("FloatConfig", FloatConfigAssignments, {"with_default": 42.0}),
            ("StringConfig", StringConfigAssignments, {"with_default": "fooooooo"}),
            ("EnumConfig", EnumConfigAssignments, {"with_default": Color.BLUE}),
            ("AnyTypeConfig", AnyTypeConfigAssignments, {}),
        ],
    )
    def test_field_with_default_value(
        self,
        module: Any,
        tested_type: str,
        init_dict: Dict[str, Any],
        assignment_data: Any,
    ) -> None:
        input_class = getattr(module, tested_type)

        def validate(input_: Any, expected: Any) -> None:
            conf = OmegaConf.structured(input_)
            # Test access
            assert conf.with_default == expected.with_default
            assert conf.null_default is None
            # Test that accessing a variable without a default value
            # results in a MissingMandatoryValue exception
            with raises(MissingMandatoryValue):
                # noinspection PyStatementEffect
                conf.mandatory_missing

            # Test interpolation preserves type and value
            assert type(conf.with_default) == type(conf.interpolation)  # noqa E721
            assert conf.with_default == conf.interpolation

            # Test that assignment of illegal values
            for illegal_value in assignment_data.illegal:
                with raises(ValidationError):
                    conf.with_default = illegal_value

                with raises(ValidationError):
                    conf.null_default = illegal_value

                with raises(ValidationError):
                    conf.mandatory_missing = illegal_value

            # Test assignment of legal values
            for legal_value in assignment_data.legal:
                expected_data = legal_value
                if isinstance(legal_value, tuple):
                    expected_data = legal_value[1]
                    legal_value = legal_value[0]
                conf.with_default = legal_value
                conf.null_default = legal_value
                conf.mandatory_missing = legal_value

                msg = "Error: {} : {}".format(input_class.__name__, legal_value)
                assert conf.with_default == expected_data, msg
                assert conf.null_default == expected_data, msg
                assert conf.mandatory_missing == expected_data, msg

        validate(input_class, input_class())
        validate(input_class(**init_dict), input_class(**init_dict))

    @mark.parametrize(
        "input_init, expected_init",
        [
            # attr class as class
            (None, {}),
            # attr class object with custom values
            ({"int_default": 30}, {"int_default": 30}),
            # dataclass as class
            (None, {}),
            # dataclass as object with custom values
            ({"int_default": 30}, {"int_default": 30}),
        ],
    )
    def test_untyped(self, module: Any, input_init: Any, expected_init: Any) -> None:
        input_ = module.AnyTypeConfig
        expected = input_(**expected_init)
        if input_init is not None:
            input_ = input_(**input_init)

        conf = OmegaConf.structured(input_)
        assert conf.null_default == expected.null_default
        assert conf.int_default == expected.int_default
        assert conf.float_default == expected.float_default
        assert conf.str_default == expected.str_default
        assert conf.bool_default == expected.bool_default
        # yes, this is weird.
        assert "mandatory_missing" in conf.keys() and "mandatory_missing" not in conf

        with raises(MissingMandatoryValue):
            # noinspection PyStatementEffect
            conf.mandatory_missing

        assert type(conf._get_node("null_default")) == AnyNode
        assert type(conf._get_node("int_default")) == AnyNode
        assert type(conf._get_node("float_default")) == AnyNode
        assert type(conf._get_node("str_default")) == AnyNode
        assert type(conf._get_node("bool_default")) == AnyNode
        assert type(conf._get_node("mandatory_missing")) == AnyNode

        assert conf.int_default == expected.int_default
        with raises(ValidationError):
            conf.typed_int_default = "foo"

        values = [10, True, False, None, 1.0, -1.0, "10", float("inf")]
        for val in values:
            conf.null_default = val
            conf.int_default = val
            conf.float_default = val
            conf.str_default = val
            conf.bool_default = val

            assert conf.null_default == val
            assert conf.int_default == val
            assert conf.float_default == val
            assert conf.str_default == val
            assert conf.bool_default == val

    def test_interpolation(self, module: Any) -> Any:
        input_ = module.Interpolation()
        conf = OmegaConf.structured(input_)
        assert conf.x == input_.x
        assert conf.z1 == conf.x
        assert conf.z2 == f"{conf.x}_{conf.y}"
        assert type(conf.x) == int
        assert type(conf.y) == int
        assert type(conf.z1) == int
        assert type(conf.z2) == str

    @mark.parametrize(
        "tested_type",
        [
            "BoolOptional",
            "IntegerOptional",
            "FloatOptional",
            "StringOptional",
            "ListOptional",
            "TupleOptional",
            "EnumOptional",
            "StructuredOptional",
            "DictOptional",
        ],
    )
    def test_optional(self, module: Any, tested_type: str) -> None:
        input_ = getattr(module, tested_type)
        obj = input_()
        conf = OmegaConf.structured(input_)

        # verify non-optional fields are rejecting None
        with raises(ValidationError):
            conf.not_optional = None

        assert conf.as_none is None
        assert conf.with_default == obj.with_default
        # assign None to an optional field
        conf.with_default = None
        assert conf.with_default is None

    def test_list_field(self, module: Any) -> None:
        input_ = module.WithListField
        conf = OmegaConf.structured(input_)
        with raises(ValidationError):
            conf.list[0] = "fail"

        with raises(ValidationError):
            conf.list.append("fail")

        with raises(ValidationError):
            cfg2 = OmegaConf.create({"list": ["fail"]})
            OmegaConf.merge(conf, cfg2)

    def test_dict_field(self, module: Any) -> None:
        input_ = module.WithDictField
        conf = OmegaConf.structured(input_)
        with raises(ValidationError):
            conf.dict["foo"] = "fail"

        with raises(ValidationError):
            OmegaConf.merge(conf, OmegaConf.create({"dict": {"foo": "fail"}}))

    @mark.skipif(sys.version_info < (3, 8), reason="requires Python 3.8 or newer")
    def test_typed_dict_field(self, module: Any) -> None:
        input_ = module.WithTypedDictField
        conf = OmegaConf.structured(input_(dict={"foo": 10}))
        assert conf.dict["foo"] == 10

        # typed dicts does not currently runtime type safety.
        conf = OmegaConf.merge(conf, {"dict": {"foo": "not_failed"}})
        assert conf.dict["foo"] == "not_failed"

    def test_merged_type1(self, module: Any) -> None:
        # Test that the merged type is that of the last merged config
        input_ = module.WithDictField
        conf = OmegaConf.structured(input_)
        res = OmegaConf.merge(OmegaConf.create(), conf)
        assert OmegaConf.get_type(res) == input_

    def test_merged_type2(self, module: Any) -> None:
        # Test that the merged type is that of the last merged config
        input_ = module.WithDictField
        conf = OmegaConf.structured(input_)
        res = OmegaConf.merge(conf, {"dict": {"foo": 99}})
        assert OmegaConf.get_type(res) == input_

    def test_merged_with_subclass(self, module: Any) -> None:
        # Test that the merged type is that of the last merged config
        c1 = OmegaConf.structured(module.Plugin)
        c2 = OmegaConf.structured(module.ConcretePlugin)
        res = OmegaConf.merge(c1, c2)
        assert OmegaConf.get_type(res) == module.ConcretePlugin

    def test_merge_missing_structured_on_self(self, module: Any) -> None:
        c1 = OmegaConf.structured(module.MissingStructuredConfigField)
        assert OmegaConf.is_missing(c1, "plugin")
        c2 = OmegaConf.merge(c1, module.MissingStructuredConfigField)
        assert OmegaConf.is_missing(c2, "plugin")

    def test_merge_missing_structured_config_is_missing(self, module: Any) -> None:
        c1 = OmegaConf.structured(module.MissingStructuredConfigField)
        assert OmegaConf.is_missing(c1, "plugin")

    def test_merge_missing_structured(self, module: Any) -> None:
        # Test that the merged type is that of the last merged config
        c1 = OmegaConf.create({"plugin": "???"})
        c2 = OmegaConf.merge(c1, module.MissingStructuredConfigField)
        assert OmegaConf.is_missing(c2, "plugin")

    def test_merge_none_is_none(self, module: Any) -> None:
        # Test that the merged type is that of the last merged config
        c1 = OmegaConf.structured(module.StructuredOptional)
        assert c1.with_default == module.Nested()
        c2 = OmegaConf.merge(c1, {"with_default": None})
        assert OmegaConf.is_none(c2, "with_default")

    def test_merge_with_subclass_into_missing(self, module: Any) -> None:
        base = OmegaConf.structured(module.PluginHolder)
        assert _utils.get_ref_type(base, "missing") == module.Plugin
        assert OmegaConf.get_type(base, "missing") is None
        res = OmegaConf.merge(base, {"missing": module.Plugin})
        assert OmegaConf.get_type(res) == module.PluginHolder
        assert _utils.get_ref_type(base, "missing") == module.Plugin
        assert OmegaConf.get_type(res, "missing") == module.Plugin

    def test_merged_with_nons_subclass(self, module: Any) -> None:
        c1 = OmegaConf.structured(module.Plugin)
        c2 = OmegaConf.structured(module.FaultyPlugin)
        with raises(ValidationError):
            OmegaConf.merge(c1, c2)

    def test_merge_into_Dict(self, module: Any) -> None:
        cfg = OmegaConf.structured(module.DictExamples)
        res = OmegaConf.merge(cfg, {"strings": {"x": "abc"}})
        assert res.strings == {"a": "foo", "b": "bar", "x": "abc"}

    def test_merge_user_list_with_wrong_key(self, module: Any) -> None:
        cfg = OmegaConf.structured(module.UserList)
        with raises(ConfigKeyError):
            OmegaConf.merge(cfg, {"list": [{"foo": "var"}]})

    def test_merge_list_with_correct_type(self, module: Any) -> None:
        cfg = OmegaConf.structured(module.UserList)
        user = module.User(name="John", age=21)
        res = OmegaConf.merge(cfg, {"list": [user]})
        assert res.list == [user]

    def test_merge_dict_with_wrong_type(self, module: Any) -> None:
        cfg = OmegaConf.structured(module.UserDict)
        with raises(ValidationError):
            OmegaConf.merge(cfg, {"dict": {"foo": "var"}})

    def test_merge_dict_with_correct_type(self, module: Any) -> None:
        cfg = OmegaConf.structured(module.UserDict)
        user = module.User(name="John", age=21)
        res = OmegaConf.merge(cfg, {"dict": {"foo": user}})
        assert res.dict == {"foo": user}

    def test_dict_field_key_type_error(self, module: Any) -> None:
        input_ = module.ErrorDictObjectKey
        with raises(KeyValidationError):
            OmegaConf.structured(input_)

    def test_dict_field_value_type_error(self, module: Any) -> None:
        input_ = module.ErrorDictUnsupportedValue
        with raises(ValidationError):
            OmegaConf.structured(input_)

    def test_list_field_value_type_error(self, module: Any) -> None:
        input_ = module.ErrorListUnsupportedValue
        with raises(ValidationError):
            OmegaConf.structured(input_)

    @mark.parametrize("example", ["ListExamples", "TupleExamples"])
    def test_list_examples(self, module: Any, example: str) -> None:
        input_ = getattr(module, example)
        conf = OmegaConf.structured(input_)

        def test_any(name: str) -> None:
            conf[name].append(True)
            conf[name].extend([Color.RED, 3.1415])
            conf[name][2] = False
            assert conf[name] == [1, "foo", False, Color.RED, 3.1415]

        # any and untyped
        test_any("any")

        # test ints
        with raises(ValidationError):
            conf.ints[0] = "foo"
        conf.ints.append(10)
        assert conf.ints == [1, 2, 10]

        # test strings
        conf.strings.append(Color.BLUE)
        assert conf.strings == ["foo", "bar", "Color.BLUE"]

        # test booleans
        with raises(ValidationError):
            conf.booleans[0] = "foo"
        conf.booleans.append(True)
        conf.booleans.append("off")
        conf.booleans.append(1)
        assert conf.booleans == [True, False, True, False, True]

        # test colors
        with raises(ValidationError):
            conf.colors[0] = "foo"
        conf.colors.append(Color.BLUE)
        conf.colors.append("RED")
        conf.colors.append("Color.GREEN")
        conf.colors.append(3)
        assert conf.colors == [
            Color.RED,
            Color.GREEN,
            Color.BLUE,
            Color.RED,
            Color.GREEN,
            Color.BLUE,
        ]

    def test_dict_examples_any(self, module: Any) -> None:
        conf = OmegaConf.structured(module.DictExamples)

        dct = conf.any
        dct.c = True
        dct.d = Color.RED
        dct.e = 3.1415
        assert dct == {"a": 1, "b": "foo", "c": True, "d": Color.RED, "e": 3.1415}

    def test_dict_examples_int(self, module: Any) -> None:
        conf = OmegaConf.structured(module.DictExamples)
        dct = conf.ints

        # test ints
        with raises(ValidationError):
            dct.a = "foo"
        dct.c = 10
        assert dct == {"a": 10, "b": 20, "c": 10}

    def test_dict_examples_strings(self, module: Any) -> None:
        conf = OmegaConf.structured(module.DictExamples)

        # test strings
        conf.strings.c = Color.BLUE
        assert conf.strings == {"a": "foo", "b": "bar", "c": "Color.BLUE"}

    def test_dict_examples_bool(self, module: Any) -> None:
        conf = OmegaConf.structured(module.DictExamples)
        dct = conf.booleans

        # test bool
        with raises(ValidationError):
            dct.a = "foo"
        dct.c = True
        dct.d = "off"
        dct.e = 1
        assert dct == {
            "a": True,
            "b": False,
            "c": True,
            "d": False,
            "e": True,
        }

    class TestDictExamples:
        @fixture
        def conf(self, module: Any) -> DictConfig:
            conf: DictConfig = OmegaConf.structured(module.DictExamples)
            return conf

        def test_dict_examples_colors(self, conf: DictConfig) -> None:
            dct = conf.colors

            # test colors
            with raises(ValidationError):
                dct.foo = "foo"
            dct.c = Color.BLUE
            dct.d = "RED"
            dct.e = "Color.GREEN"
            dct.f = 3
            assert dct == {
                "red": Color.RED,
                "green": Color.GREEN,
                "blue": Color.BLUE,
                "c": Color.BLUE,
                "d": Color.RED,
                "e": Color.GREEN,
                "f": Color.BLUE,
            }

        def test_dict_examples_str_keys(self, conf: DictConfig) -> None:
            dct = conf.any

            with raises(KeyValidationError):
                dct[123] = "bad key type"
            dct["c"] = "three"
            assert dct == {
                "a": 1,
                "b": "foo",
                "c": "three",
            }

        def test_dict_examples_int_keys(self, conf: DictConfig) -> None:
            dct = conf.int_keys

            # test int keys
            with raises(KeyValidationError):
                dct.foo_key = "foo_value"
            dct[3] = "three"
            assert dct == {
                1: "one",
                2: "two",
                3: "three",
            }

        def test_dict_examples_float_keys(self, conf: DictConfig) -> None:
            dct = conf.float_keys

            # test float keys
            with raises(KeyValidationError):
                dct.foo_key = "foo_value"
            dct[3.3] = "three"
            assert dct == {
                1.1: "one",
                2.2: "two",
                3.3: "three",
            }

        def test_dict_examples_bool_keys(self, conf: DictConfig) -> None:
            dct = conf.bool_keys

            # test bool_keys
            with raises(KeyValidationError):
                dct.foo_key = "foo_value"
            dct[True] = "new value"
            assert dct == {
                True: "new value",
                False: "F",
            }

        def test_dict_examples_enum_key(self, conf: DictConfig) -> None:
            dct = conf.enum_key

            # When an Enum is a dictionary key the name of the Enum is actually used
            # as the key
            assert dct.RED == "red"
            assert dct["GREEN"] == "green"
            assert dct[Color.GREEN] == "green"

            dct["BLUE"] = "Blue too"
            assert dct[Color.BLUE] == "Blue too"
            with raises(KeyValidationError):
                dct["error"] = "error"

    def test_dict_of_objects(self, module: Any) -> None:
        conf = OmegaConf.structured(module.DictOfObjects)
        dct = conf.users
        assert dct.joe.age == 18
        assert dct.joe.name == "Joe"

        dct.bond = module.User(name="James Bond", age=7)
        assert dct.bond.name == "James Bond"
        assert dct.bond.age == 7

        with raises(ValidationError):
            dct.fail = "fail"

    def test_list_of_objects(self, module: Any) -> None:
        conf = OmegaConf.structured(module.ListOfObjects)
        assert conf.users[0].age == 18
        assert conf.users[0].name == "Joe"

        conf.users.append(module.User(name="James Bond", age=7))
        assert conf.users[1].name == "James Bond"
        assert conf.users[1].age == 7

        with raises(ValidationError):
            conf.users.append("fail")

    def test_promote_api(self, module: Any) -> None:
        conf = OmegaConf.create(module.AnyTypeConfig)
        conf._promote(None)
        assert conf == OmegaConf.create(module.AnyTypeConfig)
        with raises(ValueError):
            conf._promote(42)
        assert conf == OmegaConf.create(module.AnyTypeConfig)

    def test_promote_to_class(self, module: Any) -> None:

        conf = OmegaConf.create(module.AnyTypeConfig)
        assert OmegaConf.get_type(conf) == module.AnyTypeConfig

        conf._promote(module.BoolConfig)

        assert OmegaConf.get_type(conf) == module.BoolConfig
        assert conf.with_default is True
        assert conf.null_default is None
        assert OmegaConf.is_missing(conf, "mandatory_missing")

    def test_promote_to_object(self, module: Any) -> None:

        conf = OmegaConf.create(module.AnyTypeConfig)
        assert OmegaConf.get_type(conf) == module.AnyTypeConfig

        conf._promote(module.BoolConfig(with_default=False))
        assert OmegaConf.get_type(conf) == module.BoolConfig
        assert conf.with_default is False

    def test_set_key_with_with_dataclass(self, module: Any) -> None:
        cfg = OmegaConf.create({"foo": [1, 2]})
        cfg.foo = module.ListClass()

    def test_set_list_correct_type(self, module: Any) -> None:
        cfg = OmegaConf.structured(module.ListClass)
        value = [1, 2, 3]
        cfg.list = value
        cfg.tuple = value
        assert cfg.list == value
        assert cfg.tuple == value

    @mark.parametrize("value", [1, True, "str", 3.1415, ["foo", True, 1.2], User()])
    def test_assign_wrong_type_to_list(self, module: Any, value: Any) -> None:
        cfg = OmegaConf.structured(module.ListClass)
        with raises(ValidationError):
            cfg.list = value
        with raises(ValidationError):
            cfg.tuple = value
        assert cfg == OmegaConf.structured(module.ListClass)

    @mark.parametrize(
        "value",
        [
            1,
            True,
            "str",
            3.1415,
            ["foo", True, 1.2],
            {"foo": True},
            User(age=1, name="foo"),
            {"user": User(age=1, name="foo")},
            ListConfig(content=[1, 2], ref_type=List[int], element_type=int),
        ],
    )
    def test_assign_wrong_type_to_dict(self, module: Any, value: Any) -> None:
        cfg = OmegaConf.structured(module.ConfigWithDict2)
        with raises(ValidationError):
            cfg.dict1 = value
        assert cfg == OmegaConf.structured(module.ConfigWithDict2)

    def test_recursive_dict(self, module: Any) -> None:
        rd = module.RecursiveDict
        o = rd(d={"a": rd(), "b": rd()})
        cfg = OmegaConf.structured(o)
        assert cfg == {
            "d": {
                "a": {"d": "???"},
                "b": {"d": "???"},
            }
        }

    def test_recursive_list(self, module: Any) -> None:
        rl = module.RecursiveList
        o = rl(d=[rl(), rl()])
        cfg = OmegaConf.structured(o)
        assert cfg == {"d": [{"d": "???"}, {"d": "???"}]}

    def test_create_untyped_dict(self, module: Any) -> None:
        cfg = OmegaConf.structured(module.UntypedDict)
        assert _utils.get_ref_type(cfg, "dict") == Dict[Any, Any]
        assert _utils.get_ref_type(cfg, "opt_dict") == Optional[Dict[Any, Any]]
        assert cfg.dict == {"foo": "var"}
        assert cfg.opt_dict is None

    def test_create_untyped_list(self, module: Any) -> None:
        cfg = OmegaConf.structured(module.UntypedList)
        assert _utils.get_ref_type(cfg, "list") == List[Any]
        assert _utils.get_ref_type(cfg, "opt_list") == Optional[List[Any]]
        assert cfg.list == [1, 2]
        assert cfg.opt_list is None


def validate_frozen_impl(conf: DictConfig) -> None:
    with raises(ReadonlyConfigError):
        conf.x = 20

    with raises(ReadonlyConfigError):
        conf.list[0] = 10

    with raises(ReadonlyConfigError):
        conf.user.age = 20

    # merge into is rejected because it mutates a readonly object
    with raises(ReadonlyConfigError):
        conf.merge_with({"user": {"name": "iceman"}})

    # Normal merge is allowed.
    ret = OmegaConf.merge(conf, {"user": {"name": "iceman"}})
    assert ret == {"user": {"name": "iceman", "age": 10}, "x": 10, "list": [1, 2, 3]}
    with raises(ReadonlyConfigError):
        ret.user.age = 20


def test_attr_frozen() -> None:
    from tests.structured_conf.data.attr_classes import FrozenClass

    validate_frozen_impl(OmegaConf.structured(FrozenClass))
    validate_frozen_impl(OmegaConf.structured(FrozenClass()))


def test_dataclass_frozen() -> None:
    from tests.structured_conf.data.dataclasses import FrozenClass

    validate_frozen_impl(OmegaConf.structured(FrozenClass))
    validate_frozen_impl(OmegaConf.structured(FrozenClass()))


class TestDictSubclass:
    def test_str2str(self, module: Any) -> None:
        cfg = OmegaConf.structured(module.DictSubclass.Str2Str())
        cfg.hello = "world"
        assert cfg.hello == "world"

        with raises(KeyValidationError):
            cfg[Color.RED]

    def test_str2str_as_sub_node(self, module: Any) -> None:
        cfg = OmegaConf.create({"foo": module.DictSubclass.Str2Str})
        assert OmegaConf.get_type(cfg.foo) == module.DictSubclass.Str2Str
        assert _utils.get_ref_type(cfg.foo) == Any

        cfg.foo.hello = "world"
        assert cfg.foo.hello == "world"

        with raises(KeyValidationError):
            cfg.foo[Color.RED] = "fail"

        with raises(KeyValidationError):
            cfg.foo[123] = "fail"

    def test_int2str(self, module: Any) -> None:
        cfg = OmegaConf.structured(module.DictSubclass.Int2Str())

        cfg[10] = "ten"  # okay
        assert cfg[10] == "ten"

        with raises(KeyValidationError):
            cfg[10.0] = "float"  # fail

        with raises(KeyValidationError):
            cfg["10"] = "string"  # fail

        with raises(KeyValidationError):
            cfg.hello = "fail"

        with raises(KeyValidationError):
            cfg[Color.RED] = "fail"

    def test_int2str_as_sub_node(self, module: Any) -> None:
        cfg = OmegaConf.create({"foo": module.DictSubclass.Int2Str})
        assert OmegaConf.get_type(cfg.foo) == module.DictSubclass.Int2Str
        assert _utils.get_ref_type(cfg.foo) == Any

        cfg.foo[10] = "ten"
        assert cfg.foo[10] == "ten"

        with raises(KeyValidationError):
            cfg.foo[10.0] = "float"  # fail

        with raises(KeyValidationError):
            cfg.foo["10"] = "string"  # fail

        with raises(KeyValidationError):
            cfg.foo.hello = "fail"

        with raises(KeyValidationError):
            cfg.foo[Color.RED] = "fail"

    def test_color2str(self, module: Any) -> None:
        cfg = OmegaConf.structured(module.DictSubclass.Color2Str())
        cfg[Color.RED] = "red"

        with raises(KeyValidationError):
            cfg.greeen = "nope"

        with raises(KeyValidationError):
            cfg[123] = "nope"

    def test_color2color(self, module: Any) -> None:
        cfg = OmegaConf.structured(module.DictSubclass.Color2Color())

        # add key
        cfg[Color.RED] = "GREEN"
        assert cfg[Color.RED] == Color.GREEN

        # replace key
        cfg[Color.RED] = "RED"
        assert cfg[Color.RED] == Color.RED

        cfg[Color.BLUE] = Color.BLUE
        assert cfg[Color.BLUE] == Color.BLUE

        cfg.RED = Color.RED
        assert cfg.RED == Color.RED

        with raises(ValidationError):
            # bad value
            cfg[Color.GREEN] = 10

        with raises(ValidationError):
            # bad value
            cfg[Color.GREEN] = "this string is not a color"

        with raises(KeyValidationError):
            # bad key
            cfg.greeen = "nope"

    def test_str2user(self, module: Any) -> None:
        cfg = OmegaConf.structured(module.DictSubclass.Str2User())
        cfg.bond = module.User(name="James Bond", age=7)

        assert cfg.bond.name == "James Bond"
        assert cfg.bond.age == 7

        with raises(ValidationError):
            # bad value
            cfg.hello = "world"

        with raises(KeyValidationError):
            # bad key
            cfg[Color.BLUE] = "nope"

<<<<<<< HEAD
    def test_str2user_with_field(self, class_type: str) -> None:
        module: Any = import_module(class_type)
        cfg = OmegaConf.structured(module.DictSubclass.Str2UserWithField())

        assert cfg.foo.name == "Bond"
        assert cfg.foo.age == 7
        assert isinstance(cfg.foo, DictConfig)

        cfg.mp = module.User(name="Moneypenny", age=11)
        assert cfg.mp.name == "Moneypenny"
        assert cfg.mp.age == 11
        assert isinstance(cfg.mp, DictConfig)

        with pytest.raises(ValidationError):
            # bad value
            cfg.hello = "world"

        with pytest.raises(KeyValidationError):
            # bad key
            cfg[Color.BLUE] = "nope"

    def test_str2str_with_field(self, class_type: str) -> None:
        module: Any = import_module(class_type)
=======
    def test_str2str_with_field(self, module: Any) -> None:
>>>>>>> d46d0589
        cfg = OmegaConf.structured(module.DictSubclass.Str2StrWithField())
        assert cfg.foo == "bar"
        cfg.hello = "world"
        assert cfg.hello == "world"

        with raises(KeyValidationError):
            cfg[Color.RED] = "fail"

    class TestErrors:
        def test_usr2str(self, module: Any) -> None:
            with raises(KeyValidationError):
                OmegaConf.structured(module.DictSubclass.Error.User2Str())

        def test_str2int_with_field_of_different_type(self, module: Any) -> None:
            cfg = OmegaConf.structured(module.DictSubclass.Str2IntWithStrField())
            with raises(ValidationError):
                cfg.foo = "str"

    def test_construct_from_another_retain_node_types(self, module: Any) -> None:
        cfg1 = OmegaConf.create(module.User(name="James Bond", age=7))
        with raises(ValidationError):
            cfg1.age = "not a number"

        cfg2 = OmegaConf.create(cfg1)
        with raises(ValidationError):
            cfg2.age = "not a number"

    def test_nested_with_any_var_type(self, module: Any) -> None:
        cfg = OmegaConf.structured(module.NestedWithAny)
        assert cfg == {
            "var": {
                "with_default": 10,
                "null_default": None,
                "mandatory_missing": "???",
                "interpolation": "${value_at_root}",
            }
        }

    def test_noop_merge_into_frozen(self, module: Any) -> None:
        cfg = OmegaConf.structured(module.ContainsFrozen)
        ret = OmegaConf.merge(cfg, {"x": 20, "frozen": {}})
        assert ret == {
            "x": 20,
            "frozen": {"user": {"name": "Bart", "age": 10}, "x": 10, "list": [1, 2, 3]},
        }

    def test_merge_into_none_list(self, module: Any) -> None:
        cfg = OmegaConf.structured(module.ListOptional)
        assert OmegaConf.merge(cfg, {"as_none": [4, 5, 6]}) == {
            "with_default": [1, 2, 3],
            "as_none": [4, 5, 6],
            "not_optional": [1, 2, 3],
        }

        assert OmegaConf.merge(cfg, cfg) == cfg

    def test_merge_into_none_dict(self, module: Any) -> None:
        cfg = OmegaConf.structured(module.DictOptional)
        assert OmegaConf.merge(cfg, {"as_none": {"x": 100}}) == {
            "with_default": {"a": 10},
            "as_none": {"x": 100},
            "not_optional": {"a": 10},
        }

        assert OmegaConf.merge(cfg, cfg) == cfg

    @mark.parametrize(
        "update_value,expected",
        [
            param([], {"list": []}, id="empty"),
            param(
                [{"name": "Bond"}],
                {"list": [{"name": "Bond", "age": "???"}]},
                id="partial",
            ),
            param(
                [{"name": "Bond", "age": 7}],
                {"list": [{"name": "Bond", "age": 7}]},
                id="complete",
            ),
            param(
                [{"age": "double o seven"}],
                raises(ValidationError),
                id="complete",
            ),
        ],
    )
    def test_update_userlist(
        self, module: Any, update_value: Any, expected: Any
    ) -> None:
        cfg = OmegaConf.structured(module.UserList)
        if isinstance(expected, dict):
            OmegaConf.update(cfg, "list", update_value, merge=True)
            assert cfg == expected
        else:
            with raises(ValidationError):
                OmegaConf.update(cfg, "list", update_value, merge=True)

    def test_merge_missing_list_promotes_target_type(self, module: Any) -> None:
        c1 = OmegaConf.create({"missing": []})
        c2 = OmegaConf.structured(module.ConfigWithList)
        c3 = OmegaConf.merge(c1, c2)
        with raises(ValidationError):
            c3.missing.append("xx")<|MERGE_RESOLUTION|>--- conflicted
+++ resolved
@@ -1010,9 +1010,7 @@
             # bad key
             cfg[Color.BLUE] = "nope"
 
-<<<<<<< HEAD
-    def test_str2user_with_field(self, class_type: str) -> None:
-        module: Any = import_module(class_type)
+    def test_str2user_with_field(self, module: Any) -> None:
         cfg = OmegaConf.structured(module.DictSubclass.Str2UserWithField())
 
         assert cfg.foo.name == "Bond"
@@ -1024,19 +1022,15 @@
         assert cfg.mp.age == 11
         assert isinstance(cfg.mp, DictConfig)
 
-        with pytest.raises(ValidationError):
+        with raises(ValidationError):
             # bad value
             cfg.hello = "world"
 
-        with pytest.raises(KeyValidationError):
+        with raises(KeyValidationError):
             # bad key
             cfg[Color.BLUE] = "nope"
 
-    def test_str2str_with_field(self, class_type: str) -> None:
-        module: Any = import_module(class_type)
-=======
     def test_str2str_with_field(self, module: Any) -> None:
->>>>>>> d46d0589
         cfg = OmegaConf.structured(module.DictSubclass.Str2StrWithField())
         assert cfg.foo == "bar"
         cfg.hello = "world"
